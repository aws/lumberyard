/*
* All or portions of this file Copyright (c) Amazon.com, Inc. or its affiliates or
* its licensors.
*
* For complete copyright and license terms please see the LICENSE at the root of this
* distribution (the "License"). All use of this software is governed by the License,
* or, if provided, by the license below or the license accompanying this file. Do not
* remove or modify any license notices. This file is distributed on an "AS IS" BASIS,
* WITHOUT WARRANTIES OR CONDITIONS OF ANY KIND, either express or implied.
*
*/
// Original file Copyright Crytek GMBH or its affiliates, used under license.

#ifndef CRYINCLUDE_CRYCOMMON_VERTEXFORMATS_H
#define CRYINCLUDE_CRYCOMMON_VERTEXFORMATS_H

#pragma once

#include <CryArray.h>
// Stream Configuration options
#define ENABLE_NORMALSTREAM_SUPPORT 1

enum EVertexFormat : uint8
{
    eVF_Unknown,

    // Base stream
    eVF_P3F_C4B_T2F,
    eVF_P3F_C4B_T2F_T2F,
    eVF_P3S_C4B_T2S,
    eVF_P3S_C4B_T2S_T2S, // For UV2 support
    eVF_P3S_N4B_C4B_T2S,

    eVF_P3F_C4B_T4B_N3F2, // Particles.
    eVF_TP3F_C4B_T2F, // Fonts (28 bytes).
    eVF_TP3F_T2F_T3F,  // Miscellaneus.
    eVF_P3F_T3F,       // Miscellaneus. (AuxGeom)
    eVF_P3F_T2F_T3F,   // Miscellaneus.

    // Additional streams
    eVF_T2F,           // Light maps TC (8 bytes).
    eVF_W4B_I4S,  // Skinned weights/indices stream.
    eVF_C4B_C4B,      // SH coefficients.
    eVF_P3F_P3F_I4B,  // Shape deformation stream.
    eVF_P3F,       // Velocity stream.

    eVF_C4B_T2S,     // General (Position is merged with Tangent stream)

    // Lens effects simulation
    eVF_P2F_T4F_C4F,  // primary
    eVF_P2F_T4F_T4F_C4F,

    eVF_P2S_N4B_C4B_T1F,
    eVF_P3F_C4B_T2S,
    eVF_P2F_C4B_T2F_F4B, // UI
    eVF_P3F_C4B,// Auxiliary geometry

<<<<<<< HEAD
#ifdef POPCORNFX_PARTICLES
    // PopcornFX - Base
    eVF_P3F_C4F_T2F,
    eVF_P3F_C4F_T2F_T3F,
    eVF_P3F_C4F_T2F_T3F_T3F,
    eVF_P3F_C4F_T2F_T1F,
    eVF_P3F_C4F_T2F_T1F_T3F,
    eVF_P3F_C4F_T2F_T1F_T3F_T3F,
    eVF_P3F_C4F_T4F_T2F,
    eVF_P3F_C4F_T4F_T2F_T3F,
    eVF_P3F_C4F_T4F_T2F_T3F_T3F,
    eVF_P3F_C4F_T4F_T2F_T1F,
    eVF_P3F_C4F_T4F_T2F_T1F_T3F,
    eVF_P3F_C4F_T4F_T2F_T1F_T3F_T3F,
    eVF_P3F_C4F_T2F_T2F_T1F,
    eVF_P3F_C4F_T2F_T2F_T1F_T3F,
    eVF_P3F_C4F_T2F_T2F_T1F_T3F_T3F,
    eVF_P3F_C4F_T2F_T2F_T1F_T1F,
    eVF_P3F_C4F_T2F_T2F_T1F_T1F_T3F,
    eVF_P3F_C4F_T2F_T2F_T1F_T1F_T3F_T3F,
    // PopcornFX - Input0
    eVF_P3F_C4F_T2F_T4F,
    eVF_P3F_C4F_T2F_T3F_T4F,
    eVF_P3F_C4F_T2F_T3F_T3F_T4F,
    eVF_P3F_C4F_T2F_T1F_T4F,
    eVF_P3F_C4F_T2F_T1F_T3F_T4F,
    eVF_P3F_C4F_T2F_T1F_T3F_T3F_T4F,
    eVF_P3F_C4F_T4F_T2F_T4F,
    eVF_P3F_C4F_T4F_T2F_T3F_T4F,
    eVF_P3F_C4F_T4F_T2F_T3F_T3F_T4F,
    eVF_P3F_C4F_T4F_T2F_T1F_T4F,
    eVF_P3F_C4F_T4F_T2F_T1F_T3F_T4F,
    eVF_P3F_C4F_T4F_T2F_T1F_T3F_T3F_T4F,
    eVF_P3F_C4F_T2F_T2F_T1F_T4F,
    eVF_P3F_C4F_T2F_T2F_T1F_T3F_T4F,
    eVF_P3F_C4F_T2F_T2F_T1F_T3F_T3F_T4F,
    eVF_P3F_C4F_T2F_T2F_T1F_T1F_T4F,
    eVF_P3F_C4F_T2F_T2F_T1F_T1F_T3F_T4F,
    eVF_P3F_C4F_T2F_T2F_T1F_T1F_T3F_T3F_T4F,
    // PopcornFX - Input0 Input1
    eVF_P3F_C4F_T2F_T4F_T4F,
    eVF_P3F_C4F_T2F_T3F_T4F_T4F,
    eVF_P3F_C4F_T2F_T3F_T3F_T4F_T4F,
    eVF_P3F_C4F_T2F_T1F_T4F_T4F,
    eVF_P3F_C4F_T2F_T1F_T3F_T4F_T4F,
    eVF_P3F_C4F_T2F_T1F_T3F_T3F_T4F_T4F,
    eVF_P3F_C4F_T4F_T2F_T4F_T4F,
    eVF_P3F_C4F_T4F_T2F_T3F_T4F_T4F,
    eVF_P3F_C4F_T4F_T2F_T3F_T3F_T4F_T4F,
    eVF_P3F_C4F_T4F_T2F_T1F_T4F_T4F,
    eVF_P3F_C4F_T4F_T2F_T1F_T3F_T4F_T4F,
    eVF_P3F_C4F_T4F_T2F_T1F_T3F_T3F_T4F_T4F,
    eVF_P3F_C4F_T2F_T2F_T1F_T4F_T4F,
    eVF_P3F_C4F_T2F_T2F_T1F_T3F_T4F_T4F,
    eVF_P3F_C4F_T2F_T2F_T1F_T3F_T3F_T4F_T4F,
    eVF_P3F_C4F_T2F_T2F_T1F_T1F_T4F_T4F,
    eVF_P3F_C4F_T2F_T2F_T1F_T1F_T3F_T4F_T4F,
    eVF_P3F_C4F_T2F_T2F_T1F_T1F_T3F_T3F_T4F_T4F,
#endif
=======

    eVF_P3F_C4F_T2F,  //numbering for tracking the new vertex formats and for comparison with testing 23
    eVF_P3F_C4F_T2F_T3F,
    eVF_P3F_C4F_T2F_T1F,
    eVF_P3F_C4F_T2F_T1F_T3F,
    eVF_P3F_C4F_T4F_T2F,
    eVF_P3F_C4F_T4F_T2F_T3F,
    eVF_P3F_C4F_T4F_T2F_T1F,
    eVF_P3F_C4F_T4F_T2F_T1F_T3F,  //30
    eVF_P3F_C4F_T2F_T2F_T1F,
    eVF_P3F_C4F_T2F_T2F_T1F_T3F,
    eVF_P3F_C4F_T2F_T2F_T1F_T1F,
    eVF_P3F_C4F_T2F_T2F_T1F_T1F_T3F,
    eVF_P4F_T2F_C4F_T4F_T4F,  //35
    eVF_P3F_C4F_T2F_T4F,
    eVF_P3F_C4F_T2F_T3F_T4F,
    eVF_P3F_C4F_T2F_T1F_T4F,
    eVF_P3F_C4F_T2F_T1F_T3F_T4F,
    eVF_P3F_C4F_T4F_T2F_T4F,  //40
    eVF_P3F_C4F_T4F_T2F_T3F_T4F,
    eVF_P3F_C4F_T4F_T2F_T1F_T4F,
    eVF_P3F_C4F_T4F_T2F_T1F_T3F_T4F,
    eVF_P3F_C4F_T2F_T2F_T1F_T4F,
    eVF_P3F_C4F_T2F_T2F_T1F_T3F_T4F,  //45
    eVF_P3F_C4F_T2F_T2F_T1F_T1F_T4F,
    eVF_P3F_C4F_T2F_T2F_T1F_T1F_T3F_T4F,
    eVF_P4F_T2F_C4F_T4F_T4F_T4F,
    eVF_P3F_C4F_T2F_T4F_T4F,
    eVF_P3F_C4F_T2F_T3F_T4F_T4F,  //50
    eVF_P3F_C4F_T2F_T1F_T4F_T4F,
    eVF_P3F_C4F_T2F_T1F_T3F_T4F_T4F,
    eVF_P3F_C4F_T4F_T2F_T4F_T4F,
    eVF_P3F_C4F_T4F_T2F_T3F_T4F_T4F,
    eVF_P3F_C4F_T4F_T2F_T1F_T4F_T4F,  //55
    eVF_P3F_C4F_T4F_T2F_T1F_T3F_T4F_T4F,
    eVF_P3F_C4F_T2F_T2F_T1F_T4F_T4F,
    eVF_P3F_C4F_T2F_T2F_T1F_T3F_T4F_T4F,
    eVF_P3F_C4F_T2F_T2F_T1F_T1F_T4F_T4F,
    eVF_P3F_C4F_T2F_T2F_T1F_T1F_T3F_T4F_T4F,  //60
    eVF_P4F_T2F_C4F_T4F_T4F_T4F_T4F,
>>>>>>> 04063d6e

    eVF_Max,
};


typedef Vec4_tpl<int16> Vec4sf;     // Used for tangents only.

struct UCol
{
    union
    {
        uint32 dcolor;
        uint8  bcolor[4];

        struct
        {
            uint8 b, g, r, a;
        };
        struct
        {
            uint8 z, y, x, w;
        };
    };

    // get normal vector from unsigned 8bit integers (can't point up/down and is not normal)
    ILINE Vec3 GetN()
    {
        return Vec3
               (
            (bcolor[0] - 128.0f) / 127.5f,
            (bcolor[1] - 128.0f) / 127.5f,
            (bcolor[2] - 128.0f) / 127.5f
               );
    }

    AUTO_STRUCT_INFO
};

struct Vec3f16
    : public CryHalf4
{
    _inline Vec3f16()
    {
    }
    _inline Vec3f16(f32 _x, f32 _y, f32 _z)
    {
        x = CryConvertFloatToHalf(_x);
        y = CryConvertFloatToHalf(_y);
        z = CryConvertFloatToHalf(_z);
        w = CryConvertFloatToHalf(1.0f);
    }
    float operator[](int i) const
    {
        assert(i <= 3);
        return CryConvertHalfToFloat(((CryHalf*)this)[i]);
    }
    _inline Vec3f16& operator = (const Vec3& sl)
    {
        x = CryConvertFloatToHalf(sl.x);
        y = CryConvertFloatToHalf(sl.y);
        z = CryConvertFloatToHalf(sl.z);
        w = CryConvertFloatToHalf(1.0f);
        return *this;
    }
    _inline Vec3f16& operator = (const Vec4A& sl)
    {
        x = CryConvertFloatToHalf(sl.x);
        y = CryConvertFloatToHalf(sl.y);
        z = CryConvertFloatToHalf(sl.z);
        w = CryConvertFloatToHalf(sl.w);
        return *this;
    }
    _inline Vec3 ToVec3() const
    {
        Vec3 v;
        v.x = CryConvertHalfToFloat(x);
        v.y = CryConvertHalfToFloat(y);
        v.z = CryConvertHalfToFloat(z);
        return v;
    }
};

struct Vec2f16
    : public CryHalf2
{
    _inline Vec2f16()
    {
    }
    _inline Vec2f16(f32 _x, f32 _y)
    {
        x = CryConvertFloatToHalf(_x);
        y = CryConvertFloatToHalf(_y);
    }
    Vec2f16& operator = (const Vec2f16& sl)
    {
        x = sl.x;
        y = sl.y;
        return *this;
    }
    Vec2f16& operator = (const Vec2& sl)
    {
        x = CryConvertFloatToHalf(sl.x);
        y = CryConvertFloatToHalf(sl.y);
        return *this;
    }
    float operator[](int i) const
    {
        assert(i <= 1);
        return CryConvertHalfToFloat(((CryHalf*)this)[i]);
    }
    _inline Vec2 ToVec2() const
    {
        Vec2 v;
        v.x = CryConvertHalfToFloat(x);
        v.y = CryConvertHalfToFloat(y);
        return v;
    }
};


struct SVF_P3F_C4B
{
    Vec3 xyz;
    UCol color;
};

struct SVF_P3F_C4B_T2F
{
    Vec3 xyz;
    UCol color;
    Vec2 st;
};

struct SVF_P3F_C4B_T2F_T2F
{
    Vec3 xyz;
    UCol color;
    Vec2 st;
    Vec2 st2;
};

struct SVF_P2F_C4B_T2F_F4B
{
    Vec2 xy;
    UCol color;
    Vec2 st;
    uint8 texIndex;
    uint8 texHasColorChannel;
    uint8 texIndex2;
    uint8 pad;
};

struct SVF_TP3F_C4B_T2F //Fonts
{
    Vec4 pos;
    UCol color;
    Vec2 st;
};
struct SVF_P3S_C4B_T2S
{
    Vec3f16 xyz;
    UCol color;
    Vec2f16 st;

    AUTO_STRUCT_INFO
};

struct SVF_P3S_C4B_T2S_T2S
{
    Vec3f16 xyz;
    UCol color;
    Vec2f16 st;
    Vec2f16 st2;

    AUTO_STRUCT_INFO
};

struct SVF_P3F_C4B_T2S
{
    Vec3 xyz;
    UCol color;
    Vec2f16 st;
};

struct SVF_P3S_N4B_C4B_T2S
{
    Vec3f16 xyz;
    UCol normal;
    UCol color;
    Vec2f16 st;
};

struct SVF_P2S_N4B_C4B_T1F
{
    CryHalf2 xy;
    UCol normal;
    UCol color;
    float z;
};

struct SVF_T2F
{
    Vec2 st;
};
struct SVF_W4B_I4S
{
    UCol weights;
    uint16 indices[4];
};
struct SVF_C4B_C4B
{
    UCol coef0;
    UCol coef1;
};
struct SVF_P3F_P3F_I4B
{
    Vec3 thin;
    Vec3 fat;
    UCol index;
};
struct SVF_P3F
{
    Vec3 xyz;
};
struct SVF_P3F_T3F
{
    Vec3 p;
    Vec3 st;
};
struct SVF_P3F_T2F_T3F
{
    Vec3 p;
    Vec2 st0;
    Vec3 st1;
};
struct SVF_TP3F_T2F_T3F
{
    Vec4 p;
    Vec2 st0;
    Vec3 st1;
};
struct SVF_P2F_T4F_C4F
{
    Vec2 p;
    Vec4 st;
    Vec4 color;
};

struct SVF_P2F_T4F_T4F_C4F
{
    Vec2 p;
    Vec4 st;
    Vec4 st2;
    Vec4 color;
};

struct SVF_P3F_C4B_I4B_PS4F
{
    Vec3 xyz;
    Vec2 prevXaxis;
    Vec2 prevYaxis;
    UCol color;
    Vec3 prevPos;
    struct SpriteInfo
    {
        uint8       tex_x, tex_y, tex_z, backlight;     // xyzw
    } info;
    Vec2 xaxis;
    Vec2 yaxis;
};

struct SVF_P3F_C4B_T4B_N3F2
{
    Vec3 xyz;
    UCol color;
    UCol st; // st is used as a color, even though st usually refers to a TexCoord
    Vec3 xaxis;
    Vec3 yaxis;
#ifdef PARTICLE_MOTION_BLUR
    Vec3 prevPos;
    Vec3 prevXTan;
    Vec3 prevYTan;
#endif
};

struct SVF_C4B_T2S
{
    UCol color;
    Vec2f16 st;
};

<<<<<<< HEAD
#ifdef POPCORNFX_PARTICLES
// PopcornFX - Base
struct SVF_P3F_C4F_T2F
{
    Vec3 position;
    Vec4 color;
    Vec2 uv;
=======
struct SVF_P3F_C4F_T2F
{
    Vec3 xyz;
    Vec4 color;
    Vec2 st;
>>>>>>> 04063d6e
};

struct SVF_P3F_C4F_T2F_T3F
{
<<<<<<< HEAD
    Vec3 position;
    Vec4 color;
    Vec2 uv;
    Vec3 normal;
};

struct SVF_P3F_C4F_T2F_T3F_T3F
{
    Vec3 position;
    Vec4 color;
    Vec2 uv;
    Vec3 normal;
    Vec3 tangent;
=======
    Vec3 xyz;
    Vec4 color;
    Vec2 st0;
    Vec3 st1;
>>>>>>> 04063d6e
};

struct SVF_P3F_C4F_T2F_T1F
{
<<<<<<< HEAD
    Vec3 position;
    Vec4 color;
    Vec2 uv;
    float alphaCursor;
=======
    Vec3 xyz;
    Vec4 color;
    Vec2 st;
    float z;
>>>>>>> 04063d6e
};

struct SVF_P3F_C4F_T2F_T1F_T3F
{
<<<<<<< HEAD
    Vec3 position;
    Vec4 color;
    Vec2 uv;
    float alphaCursor;
    Vec3 normal;
};

struct SVF_P3F_C4F_T2F_T1F_T3F_T3F
{
    Vec3 position;
    Vec4 color;
    Vec2 uv;
    float alphaCursor;
    Vec3 normal;
    Vec3 tangent;
=======
    Vec3 xyz;
    Vec4 color;
    Vec2 st0;
    float z;
    Vec3 st1;
>>>>>>> 04063d6e
};

struct SVF_P3F_C4F_T4F_T2F
{
<<<<<<< HEAD
    Vec3 position;
    Vec4 color;
    Vec4 uvScaleAndOffset;
    Vec2 uvFactors;
=======
    Vec3 xyz;
    Vec4 color;
    Vec4 st0;
    Vec2 st1;
>>>>>>> 04063d6e
};

struct SVF_P3F_C4F_T4F_T2F_T3F
{
<<<<<<< HEAD
    Vec3 position;
    Vec4 color;
    Vec4 uvScaleAndOffset;
    Vec2 uvFactors;
    Vec3 normal;
};

struct SVF_P3F_C4F_T4F_T2F_T3F_T3F
{
    Vec3 position;
    Vec4 color;
    Vec4 uvScaleAndOffset;
    Vec2 uvFactors;
    Vec3 normal;
    Vec3 tangent;
=======
    Vec3 xyz;
    Vec4 color;
    Vec4 st0;
    Vec2 st1;
    Vec3 st2;
>>>>>>> 04063d6e
};

struct SVF_P3F_C4F_T4F_T2F_T1F
{
<<<<<<< HEAD
    Vec3 position;
    Vec4 color;
    Vec4 uvScaleAndOffset;
    Vec2 uvFactors;
    float alphaCursor;
=======
    Vec3 xyz;
    Vec4 color;
    Vec4 st0;
    Vec2 st1;
    float z;
>>>>>>> 04063d6e
};

struct SVF_P3F_C4F_T4F_T2F_T1F_T3F
{
<<<<<<< HEAD
    Vec3 position;
    Vec4 color;
    Vec4 uvScaleAndOffset;
    Vec2 uvFactors;
    float alphaCursor;
    Vec3 normal;
};

struct SVF_P3F_C4F_T4F_T2F_T1F_T3F_T3F
{
    Vec3 position;
    Vec4 color;
    Vec4 uvScaleAndOffset;
    Vec2 uvFactors;
    float alphaCursor;
    Vec3 normal;
    Vec3 tangent;
=======
    Vec3 xyz;
    Vec4 color;
    Vec4 st0;
    Vec2 st1;
    float z;
    Vec3 st2;
>>>>>>> 04063d6e
};

struct SVF_P3F_C4F_T2F_T2F_T1F
{
<<<<<<< HEAD
    Vec3 position;
    Vec4 color;
    Vec2 uv0;
    Vec2 uv1;
    float atlasID;
=======
    Vec3 xyz;
    Vec4 color;
    Vec2 st0;
    Vec2 st1;
    float z;
>>>>>>> 04063d6e
};

struct SVF_P3F_C4F_T2F_T2F_T1F_T3F
{
<<<<<<< HEAD
    Vec3 position;
    Vec4 color;
    Vec2 uv0;
    Vec2 uv1;
    float atlasID;
    Vec3 normal;
};

struct SVF_P3F_C4F_T2F_T2F_T1F_T3F_T3F
{
    Vec3 position;
    Vec4 color;
    Vec2 uv0;
    Vec2 uv1;
    float atlasID;
    Vec3 normal;
    Vec3 tangent;
=======
    Vec3 xyz;
    Vec4 color;
    Vec2 st0;
    Vec2 st1;
    float z;
    Vec3 st2;
>>>>>>> 04063d6e
};

struct SVF_P3F_C4F_T2F_T2F_T1F_T1F
{
<<<<<<< HEAD
    Vec3 position;
    Vec4 color;
    Vec2 uv0;
    Vec2 uv1;
    float atlasID;
    float alphaCursor;
=======
    Vec3 xyz;
    Vec4 color;
    Vec2 st0;
    Vec2 st1;
    float z0;
    float z1;
>>>>>>> 04063d6e
};

struct SVF_P3F_C4F_T2F_T2F_T1F_T1F_T3F
{
<<<<<<< HEAD
    Vec3 position;
    Vec4 color;
    Vec2 uv0;
    Vec2 uv1;
    float atlasID;
    float alphaCursor;
    Vec3 normal;
};

struct SVF_P3F_C4F_T2F_T2F_T1F_T1F_T3F_T3F
{
    Vec3 position;
    Vec4 color;
    Vec2 uv0;
    Vec2 uv1;
    float atlasID;
    float alphaCursor;
    Vec3 normal;
    Vec3 tangent;
};

// PopcornFX - Input0
struct SVF_P3F_C4F_T2F_T4F
{
    Vec3 position;
    Vec4 color;
    Vec2 uv;
    Vec4 input0;
=======
    Vec3 xyz;
    Vec4 color;
    Vec2 st0;
    Vec2 st1;
    float z0;
    float z1;
    Vec3 st2;
};

struct SVF_P4F_T2F_C4F_T4F_T4F
{
    Vec4 xyzw;
    Vec2 st0;
    Vec4 color;
    Vec4 st1;
    Vec4 st2;
};

struct SVF_P3F_C4F_T2F_T4F
{
    Vec3 xyz;
    Vec4 color;
    Vec2 st0;
    Vec4 st1;
>>>>>>> 04063d6e
};

struct SVF_P3F_C4F_T2F_T3F_T4F
{
<<<<<<< HEAD
    Vec3 position;
    Vec4 color;
    Vec2 uv;
    Vec3 normal;
    Vec4 input0;
};

struct SVF_P3F_C4F_T2F_T3F_T3F_T4F
{
    Vec3 position;
    Vec4 color;
    Vec2 uv;
    Vec3 normal;
    Vec3 tangent;
    Vec4 input0;
=======
    Vec3 xyz;
    Vec4 color;
    Vec2 st0;
    Vec3 st1;
    Vec4 st2;
>>>>>>> 04063d6e
};

struct SVF_P3F_C4F_T2F_T1F_T4F
{
<<<<<<< HEAD
    Vec3 position;
    Vec4 color;
    Vec2 uv;
    float alphaCursor;
    Vec4 input0;
=======
    Vec3 xyz;
    Vec4 color;
    Vec2 st0;
    float z;
    Vec4 st1;
>>>>>>> 04063d6e
};

struct SVF_P3F_C4F_T2F_T1F_T3F_T4F
{
<<<<<<< HEAD
    Vec3 position;
    Vec4 color;
    Vec2 uv;
    float alphaCursor;
    Vec3 normal;
    Vec4 input0;
};

struct SVF_P3F_C4F_T2F_T1F_T3F_T3F_T4F
{
    Vec3 position;
    Vec4 color;
    Vec2 uv;
    float alphaCursor;
    Vec3 normal;
    Vec3 tangent;
    Vec4 input0;
=======
    Vec3 xyz;
    Vec4 color;
    Vec2 st0;
    float z;
    Vec3 st1;
    Vec4 st2;
>>>>>>> 04063d6e
};

struct SVF_P3F_C4F_T4F_T2F_T4F
{
<<<<<<< HEAD
    Vec3 position;
    Vec4 color;
    Vec4 uvScaleAndOffset;
    Vec2 uvFactors;
    Vec4 input0;
=======
    Vec3 xyz;
    Vec4 color;
    Vec4 st0;
    Vec2 st1;
    Vec4 st2;
>>>>>>> 04063d6e
};

struct SVF_P3F_C4F_T4F_T2F_T3F_T4F
{
<<<<<<< HEAD
    Vec3 position;
    Vec4 color;
    Vec4 uvScaleAndOffset;
    Vec2 uvFactors;
    Vec3 normal;
    Vec4 input0;
};

struct SVF_P3F_C4F_T4F_T2F_T3F_T3F_T4F
{
    Vec3 position;
    Vec4 color;
    Vec4 uvScaleAndOffset;
    Vec2 uvFactors;
    Vec3 normal;
    Vec3 tangent;
    Vec4 input0;
=======
    Vec3 xyz;
    Vec4 color;
    Vec4 st0;
    Vec2 st1;
    Vec3 st2;
    Vec4 st3;
>>>>>>> 04063d6e
};

struct SVF_P3F_C4F_T4F_T2F_T1F_T4F
{
<<<<<<< HEAD
    Vec3 position;
    Vec4 color;
    Vec4 uvScaleAndOffset;
    Vec2 uvFactors;
    float alphaCursor;
    Vec4 input0;
=======
    Vec3 xyz;
    Vec4 color;
    Vec4 st0;
    Vec2 st1;
    float z;
    Vec4 st2;
>>>>>>> 04063d6e
};

struct SVF_P3F_C4F_T4F_T2F_T1F_T3F_T4F
{
<<<<<<< HEAD
    Vec3 position;
    Vec4 color;
    Vec4 uvScaleAndOffset;
    Vec2 uvFactors;
    float alphaCursor;
    Vec3 normal;
    Vec4 input0;
};

struct SVF_P3F_C4F_T4F_T2F_T1F_T3F_T3F_T4F
{
    Vec3 position;
    Vec4 color;
    Vec4 uvScaleAndOffset;
    Vec2 uvFactors;
    float alphaCursor;
    Vec3 normal;
    Vec3 tangent;
    Vec4 input0;
=======
    Vec3 xyz;
    Vec4 color;
    Vec4 st0;
    Vec2 st1;
    float z;
    Vec3 st2;
    Vec4 st3;
>>>>>>> 04063d6e
};

struct SVF_P3F_C4F_T2F_T2F_T1F_T4F
{
<<<<<<< HEAD
    Vec3 position;
    Vec4 color;
    Vec2 uv0;
    Vec2 uv1;
    float atlasID;
    Vec4 input0;
=======
    Vec3 xyz;
    Vec4 color;
    Vec2 st0;
    Vec2 st1;
    float z;
    Vec4 st2;
>>>>>>> 04063d6e
};

struct SVF_P3F_C4F_T2F_T2F_T1F_T3F_T4F
{
<<<<<<< HEAD
    Vec3 position;
    Vec4 color;
    Vec2 uv0;
    Vec2 uv1;
    float atlasID;
    Vec3 normal;
    Vec4 input0;
};

struct SVF_P3F_C4F_T2F_T2F_T1F_T3F_T3F_T4F
{
    Vec3 position;
    Vec4 color;
    Vec2 uv0;
    Vec2 uv1;
    float atlasID;
    Vec3 normal;
    Vec3 tangent;
    Vec4 input0;
=======
    Vec3 xyz;
    Vec4 color;
    Vec2 st0;
    Vec2 st1;
    float z;
    Vec3 st2;
    Vec4 st3;
>>>>>>> 04063d6e
};

struct SVF_P3F_C4F_T2F_T2F_T1F_T1F_T4F
{
<<<<<<< HEAD
    Vec3 position;
    Vec4 color;
    Vec2 uv0;
    Vec2 uv1;
    float atlasID;
    float alphaCursor;
    Vec4 input0;
=======
    Vec3 xyz;
    Vec4 color;
    Vec2 st0;
    Vec2 st1;
    float z0;
    float z1;
    Vec4 st2;
>>>>>>> 04063d6e
};

struct SVF_P3F_C4F_T2F_T2F_T1F_T1F_T3F_T4F
{
<<<<<<< HEAD
    Vec3 position;
    Vec4 color;
    Vec2 uv0;
    Vec2 uv1;
    float atlasID;
    float alphaCursor;
    Vec3 normal;
    Vec4 input0;
};

struct SVF_P3F_C4F_T2F_T2F_T1F_T1F_T3F_T3F_T4F
{
    Vec3 position;
    Vec4 color;
    Vec2 uv0;
    Vec2 uv1;
    float atlasID;
    float alphaCursor;
    Vec3 normal;
    Vec3 tangent;
    Vec4 input0;
};

// PopcornFX - Input0 Input1
struct SVF_P3F_C4F_T2F_T4F_T4F
{
    Vec3 position;
    Vec4 color;
    Vec2 uv;
    Vec4 input0;
    Vec4 input1;
=======
    Vec3 xyz;
    Vec4 color;
    Vec2 st0;
    Vec2 st1;
    float z0;
    float z1;
    Vec3 st2;
    Vec4 st3;
};

struct SVF_P4F_T2F_C4F_T4F_T4F_T4F
{
    Vec4 xyzw;
    Vec2 st0;
    Vec4 color;
    Vec4 st1;
    Vec4 st2;
    Vec4 st3;
};

struct SVF_P3F_C4F_T2F_T4F_T4F
{
    Vec3 xyz;
    Vec4 color;
    Vec2 st0;
    Vec4 st1;
    Vec4 st2;
>>>>>>> 04063d6e
};

struct SVF_P3F_C4F_T2F_T3F_T4F_T4F
{
<<<<<<< HEAD
    Vec3 position;
    Vec4 color;
    Vec2 uv;
    Vec3 normal;
    Vec4 input0;
    Vec4 input1;
};

struct SVF_P3F_C4F_T2F_T3F_T3F_T4F_T4F
{
    Vec3 position;
    Vec4 color;
    Vec2 uv;
    Vec3 normal;
    Vec3 tangent;
    Vec4 input0;
    Vec4 input1;
=======
    Vec3 xyz;
    Vec4 color;
    Vec2 st0;
    Vec3 st1;
    Vec4 st2;
    Vec4 st3;
>>>>>>> 04063d6e
};

struct SVF_P3F_C4F_T2F_T1F_T4F_T4F
{
<<<<<<< HEAD
    Vec3 position;
    Vec4 color;
    Vec2 uv;
    float alphaCursor;
    Vec4 input0;
    Vec4 input1;
=======
    Vec3 xyz;
    Vec4 color;
    Vec2 st0;
    float z;
    Vec4 st1;
    Vec4 st2;
>>>>>>> 04063d6e
};

struct SVF_P3F_C4F_T2F_T1F_T3F_T4F_T4F
{
<<<<<<< HEAD
    Vec3 position;
    Vec4 color;
    Vec2 uv;
    float alphaCursor;
    Vec3 normal;
    Vec4 input0;
    Vec4 input1;
};

struct SVF_P3F_C4F_T2F_T1F_T3F_T3F_T4F_T4F
{
    Vec3 position;
    Vec4 color;
    Vec2 uv;
    float alphaCursor;
    Vec3 normal;
    Vec3 tangent;
    Vec4 input0;
    Vec4 input1;
=======
    Vec3 xyz;
    Vec4 color;
    Vec2 st0;
    float z;
    Vec3 st1;
    Vec4 st2;
    Vec4 st3;
>>>>>>> 04063d6e
};

struct SVF_P3F_C4F_T4F_T2F_T4F_T4F
{
<<<<<<< HEAD
    Vec3 position;
    Vec4 color;
    Vec4 uvScaleAndOffset;
    Vec2 uvFactors;
    Vec4 input0;
    Vec4 input1;
=======
    Vec3 xyz;
    Vec4 color;
    Vec4 st0;
    Vec2 st1;
    Vec4 st2;
    Vec4 st3;
>>>>>>> 04063d6e
};

struct SVF_P3F_C4F_T4F_T2F_T3F_T4F_T4F
{
<<<<<<< HEAD
    Vec3 position;
    Vec4 color;
    Vec4 uvScaleAndOffset;
    Vec2 uvFactors;
    Vec3 normal;
    Vec4 input0;
    Vec4 input1;
};

struct SVF_P3F_C4F_T4F_T2F_T3F_T3F_T4F_T4F
{
    Vec3 position;
    Vec4 color;
    Vec4 uvScaleAndOffset;
    Vec2 uvFactors;
    Vec3 normal;
    Vec3 tangent;
    Vec4 input0;
    Vec4 input1;
=======
    Vec3 xyz;
    Vec4 color;
    Vec4 st0;
    Vec2 st1;
    Vec3 st2;
    Vec4 st3;
    Vec4 st4;
>>>>>>> 04063d6e
};

struct SVF_P3F_C4F_T4F_T2F_T1F_T4F_T4F
{
<<<<<<< HEAD
    Vec3 position;
    Vec4 color;
    Vec4 uvScaleAndOffset;
    Vec2 uvFactors;
    float alphaCursor;
    Vec4 input0;
    Vec4 input1;
=======
    Vec3 xyz;
    Vec4 color;
    Vec4 st0;
    Vec2 st1;
    float z;
    Vec4 st2;
    Vec4 st3;
>>>>>>> 04063d6e
};

struct SVF_P3F_C4F_T4F_T2F_T1F_T3F_T4F_T4F
{
<<<<<<< HEAD
    Vec3 position;
    Vec4 color;
    Vec4 uvScaleAndOffset;
    Vec2 uvFactors;
    float alphaCursor;
    Vec3 normal;
    Vec4 input0;
    Vec4 input1;
};

struct SVF_P3F_C4F_T4F_T2F_T1F_T3F_T3F_T4F_T4F
{
    Vec3 position;
    Vec4 color;
    Vec4 uvScaleAndOffset;
    Vec2 uvFactors;
    float alphaCursor;
    Vec3 normal;
    Vec3 tangent;
    Vec4 input0;
    Vec4 input1;
=======
    Vec3 xyz;
    Vec4 color;
    Vec4 st0;
    Vec2 st1;
    float z;
    Vec3 st2;
    Vec4 st3;
    Vec4 st4;
>>>>>>> 04063d6e
};

struct SVF_P3F_C4F_T2F_T2F_T1F_T4F_T4F
{
<<<<<<< HEAD
    Vec3 position;
    Vec4 color;
    Vec2 uv0;
    Vec2 uv1;
    float atlasID;
    Vec4 input0;
    Vec4 input1;
=======
    Vec3 xyz;
    Vec4 color;
    Vec2 st0;
    Vec2 st1;
    float z;
    Vec4 st2;
    Vec4 st3;
>>>>>>> 04063d6e
};

struct SVF_P3F_C4F_T2F_T2F_T1F_T3F_T4F_T4F
{
<<<<<<< HEAD
    Vec3 position;
    Vec4 color;
    Vec2 uv0;
    Vec2 uv1;
    float atlasID;
    Vec3 normal;
    Vec4 input0;
    Vec4 input1;
};

struct SVF_P3F_C4F_T2F_T2F_T1F_T3F_T3F_T4F_T4F
{
    Vec3 position;
    Vec4 color;
    Vec2 uv0;
    Vec2 uv1;
    float atlasID;
    Vec3 normal;
    Vec3 tangent;
    Vec4 input0;
    Vec4 input1;
=======
    Vec3 xyz;
    Vec4 color;
    Vec2 st0;
    Vec2 st1;
    float z;
    Vec3 st2;
    Vec4 st3;
    Vec4 st4;
>>>>>>> 04063d6e
};

struct SVF_P3F_C4F_T2F_T2F_T1F_T1F_T4F_T4F
{
<<<<<<< HEAD
    Vec3 position;
    Vec4 color;
    Vec2 uv0;
    Vec2 uv1;
    float atlasID;
    float alphaCursor;
    Vec4 input0;
    Vec4 input1;
=======
    Vec3 xyz;
    Vec4 color;
    Vec2 st0;
    Vec2 st1;
    float z0;
    float z1;
    Vec4 st2;
    Vec4 st3;
>>>>>>> 04063d6e
};

struct SVF_P3F_C4F_T2F_T2F_T1F_T1F_T3F_T4F_T4F
{
<<<<<<< HEAD
    Vec3 position;
    Vec4 color;
    Vec2 uv0;
    Vec2 uv1;
    float atlasID;
    float alphaCursor;
    Vec3 normal;
    Vec4 input0;
    Vec4 input1;
};

struct SVF_P3F_C4F_T2F_T2F_T1F_T1F_T3F_T3F_T4F_T4F
{
    Vec3 position;
    Vec4 color;
    Vec2 uv0;
    Vec2 uv1;
    float atlasID;
    float alphaCursor;
    Vec3 normal;
    Vec3 tangent;
    Vec4 input0;
    Vec4 input1;
};

#endif
=======
    Vec3 xyz;
    Vec4 color;
    Vec2 st0;
    Vec2 st1;
    float z0;
    float z1;
    Vec3 st2;
    Vec4 st3;
    Vec4 st4;
};

struct SVF_P4F_T2F_C4F_T4F_T4F_T4F_T4F
{
    Vec4 xyzw;
    Vec2 st0;
    Vec4 color;
    Vec4 st1;
    Vec4 st2;
    Vec4 st3;
    Vec4 st4;
};

>>>>>>> 04063d6e

//=============================================================
// Signed norm value packing [-1,+1]

namespace PackingSNorm
{
    ILINE int16 tPackF2B(const float f)
    {
        return (int16)(f * 32767.0f);
    }

    ILINE int16 tPackS2B(const int16 s)
    {
        return (int16)(s * 32767);
    }

    ILINE float tPackB2F(const int16 i)
    {
        return (float)((float)i / 32767.0f);
    }

    ILINE int16 tPackB2S(const int16 s)
    {
        // OPT: "(s >> 15) + !(s >> 15)" works as well
        return (int16)(s / 32767);
    }

    ILINE Vec4sf tPackF2Bv(const Vec4& v)
    {
        Vec4sf vs;

        vs.x = tPackF2B(v.x);
        vs.y = tPackF2B(v.y);
        vs.z = tPackF2B(v.z);
        vs.w = tPackF2B(v.w);

        return vs;
    }

    ILINE Vec4sf tPackF2Bv(const Vec3& v)
    {
        Vec4sf vs;

        vs.x = tPackF2B(v.x);
        vs.y = tPackF2B(v.y);
        vs.z = tPackF2B(v.z);
        vs.w = tPackF2B(1.0f);

        return vs;
    }

    ILINE Vec4 tPackB2F(const Vec4sf& v)
    {
        Vec4 vs;

        vs.x = tPackB2F(v.x);
        vs.y = tPackB2F(v.y);
        vs.z = tPackB2F(v.z);
        vs.w = tPackB2F(v.w);

        return vs;
    }

    ILINE void tPackB2F(const Vec4sf& v, Vec4& vDst)
    {
        vDst.x = tPackB2F(v.x);
        vDst.y = tPackB2F(v.y);
        vDst.z = tPackB2F(v.z);
        vDst.w = 1.0f;
    }

    ILINE void tPackB2FScale(const Vec4sf& v, Vec4& vDst, const Vec3& vScale)
    {
        vDst.x = (float)v.x * vScale.x;
        vDst.y = (float)v.y * vScale.y;
        vDst.z = (float)v.z * vScale.z;
        vDst.w = 1.0f;
    }

    ILINE void tPackB2FScale(const Vec4sf& v, Vec3& vDst, const Vec3& vScale)
    {
        vDst.x = (float)v.x * vScale.x;
        vDst.y = (float)v.y * vScale.y;
        vDst.z = (float)v.z * vScale.z;
    }

    ILINE void tPackB2F(const Vec4sf& v, Vec3& vDst)
    {
        vDst.x = tPackB2F(v.x);
        vDst.y = tPackB2F(v.y);
        vDst.z = tPackB2F(v.z);
    }
};

//=============================================================
// Pip => Graphics Pipeline structures, used for inputs for the GPU's Input Assembler
// These structures are optimized for fast decoding (ALU and bandwidth) and
// might be slow to encode on-the-fly

struct SPipTangents
{
    SPipTangents() {}

private:
    Vec4sf Tangent;
    Vec4sf Bitangent;

public:
    explicit SPipTangents(const Vec4sf& othert, const Vec4sf& otherb, const int16& othersign)
    {
        using namespace PackingSNorm;
        Tangent   = othert;
        Tangent.w   = PackingSNorm::tPackS2B(othersign);
        Bitangent = otherb;
        Bitangent.w = PackingSNorm::tPackS2B(othersign);
    }

    explicit SPipTangents(const Vec4sf& othert, const Vec4sf& otherb, const SPipTangents& othersign)
    {
        Tangent   = othert;
        Tangent.w   = othersign.Tangent.w;
        Bitangent = otherb;
        Bitangent.w = othersign.Bitangent.w;
    }

    explicit SPipTangents(const Vec4sf& othert, const Vec4sf& otherb)
    {
        Tangent   = othert;
        Bitangent = otherb;
    }

    explicit SPipTangents(const Vec3& othert, const Vec3& otherb, const int16& othersign)
    {
        Tangent   = Vec4sf(PackingSNorm::tPackF2B(othert.x), PackingSNorm::tPackF2B(othert.y), PackingSNorm::tPackF2B(othert.z), PackingSNorm::tPackS2B(othersign));
        Bitangent = Vec4sf(PackingSNorm::tPackF2B(otherb.x), PackingSNorm::tPackF2B(otherb.y), PackingSNorm::tPackF2B(otherb.z), PackingSNorm::tPackS2B(othersign));
    }

    explicit SPipTangents(const Vec3& othert, const Vec3& otherb, const SPipTangents& othersign)
    {
        Tangent   = Vec4sf(PackingSNorm::tPackF2B(othert.x), PackingSNorm::tPackF2B(othert.y), PackingSNorm::tPackF2B(othert.z), othersign.Tangent.w);
        Bitangent = Vec4sf(PackingSNorm::tPackF2B(otherb.x), PackingSNorm::tPackF2B(otherb.y), PackingSNorm::tPackF2B(otherb.z), othersign.Bitangent.w);
    }

    explicit SPipTangents(const Quat& other, const int16& othersign)
    {
        Vec3 othert = other.GetColumn0();
        Vec3 otherb = other.GetColumn1();

        Tangent   = Vec4sf(PackingSNorm::tPackF2B(othert.x), PackingSNorm::tPackF2B(othert.y), PackingSNorm::tPackF2B(othert.z), PackingSNorm::tPackS2B(othersign));
        Bitangent = Vec4sf(PackingSNorm::tPackF2B(otherb.x), PackingSNorm::tPackF2B(otherb.y), PackingSNorm::tPackF2B(otherb.z), PackingSNorm::tPackS2B(othersign));
    }

    void ExportTo(Vec4sf& othert, Vec4sf& otherb) const
    {
        othert = Tangent;
        otherb = Bitangent;
    }

    // get normal tangent and bitangent vectors
    void GetTB(Vec4& othert, Vec4& otherb) const
    {
        othert = PackingSNorm::tPackB2F(Tangent);
        otherb = PackingSNorm::tPackB2F(Bitangent);
    }

    // get normal vector (perpendicular to tangent and bitangent plane)
    ILINE Vec3 GetN() const
    {
        Vec4 tng, btg;
        GetTB(tng, btg);

        Vec3 tng3(tng.x, tng.y, tng.z),
        btg3(btg.x, btg.y, btg.z);

        // assumes w 1 or -1
        return tng3.Cross(btg3) * tng.w;
    }

    // get normal vector (perpendicular to tangent and bitangent plane)
    void GetN(Vec3& othern) const
    {
        othern = GetN();
    }

    // get the tangent-space basis as individual normal vectors (tangent, bitangent and normal)
    void GetTBN(Vec3& othert, Vec3& otherb, Vec3& othern) const
    {
        Vec4 tng, btg;
        GetTB(tng, btg);

        Vec3 tng3(tng.x, tng.y, tng.z),
        btg3(btg.x, btg.y, btg.z);

        // assumes w 1 or -1
        othert = tng3;
        otherb = btg3;
        othern = tng3.Cross(btg3) * tng.w;
    }

    // get normal vector sign (reflection)
    ILINE int16 GetR() const
    {
        return PackingSNorm::tPackB2S(Tangent.w);
    }

    // get normal vector sign (reflection)
    void GetR(int16& sign) const
    {
        sign = GetR();
    }

    void TransformBy(const Matrix34& trn)
    {
        Vec4 tng, btg;
        GetTB(tng, btg);

        Vec3 tng3(tng.x, tng.y, tng.z),
        btg3(btg.x, btg.y, btg.z);

        tng3 = trn.TransformVector(tng3);
        btg3 = trn.TransformVector(btg3);

        *this = SPipTangents(tng3, btg3, PackingSNorm::tPackB2S(Tangent.w));
    }

    void TransformSafelyBy(const Matrix34& trn)
    {
        Vec4 tng, btg;
        GetTB(tng, btg);

        Vec3 tng3(tng.x, tng.y, tng.z),
        btg3(btg.x, btg.y, btg.z);

        tng3 = trn.TransformVector(tng3);
        btg3 = trn.TransformVector(btg3);

        // normalize in case "trn" wasn't length-preserving
        tng3.Normalize();
        btg3.Normalize();

        *this = SPipTangents(tng3, btg3, PackingSNorm::tPackB2S(Tangent.w));
    }

    friend struct SMeshTangents;
};

struct SPipQTangents
{
    SPipQTangents() {}

private:
    Vec4sf QTangent;

public:
    explicit SPipQTangents(const Vec4sf& other)
    {
        QTangent = other;
    }

    bool operator ==(const SPipQTangents& other) const
    {
        return
            QTangent[0] == other.QTangent[0] ||
            QTangent[1] == other.QTangent[1] ||
            QTangent[2] == other.QTangent[2] ||
            QTangent[3] == other.QTangent[3];
    }

    bool operator !=(const SPipQTangents& other) const
    {
        return !(*this == other);
    }

    // get quaternion
    ILINE Quat GetQ() const
    {
        Quat q;

        q.v.x = PackingSNorm::tPackB2F(QTangent.x);
        q.v.y = PackingSNorm::tPackB2F(QTangent.y);
        q.v.z = PackingSNorm::tPackB2F(QTangent.z);
        q.w   = PackingSNorm::tPackB2F(QTangent.w);

        return q;
    }

    // get normal vector from quaternion
    ILINE Vec3 GetN() const
    {
        const Quat q = GetQ();
        return q.GetColumn2() * (q.w < 0.0f ? -1.0f : +1.0f);
    }

    friend struct SMeshQTangents;
};

struct SPipNormal
    : public Vec3
{
    SPipNormal() {}

    explicit SPipNormal(const Vec3& othern)
    {
        x = othern.x;
        y = othern.y;
        z = othern.z;
    }

    // get normal vector
    ILINE Vec3 GetN() const
    {
        return *this;
    }

    // get normal vector
    void GetN(Vec3& othern) const
    {
        othern = GetN();
    }

    void TransformBy(const Matrix34& trn)
    {
        *this = SPipNormal(trn.TransformVector(*this));
    }

    void TransformSafelyBy(const Matrix34& trn)
    {
        // normalize in case "trn" wasn't length-preserving
        *this = SPipNormal(trn.TransformVector(*this).normalize());
    }

    friend struct SMeshNormal;
};

//==================================================================================================

typedef SVF_P3F_C4B_T2F SAuxVertex;

////////////////////////////////////////////////////////////////////////////////////////////////////
// Vertex Sizes
//extern const int m_VertexSize[];

//============================================================================
// Custom vertex streams definitions
// NOTE: If you add new stream ID also include vertex declarations creating in
//       CD3D9Renderer::EF_InitD3DVertexDeclarations (D3DRendPipeline.cpp)

// Stream IDs
enum EStreamIDs
{
    VSF_GENERAL,                 // General vertex buffer
    VSF_TANGENTS,                // Tangents buffer
    VSF_QTANGENTS,               // Tangents buffer
    VSF_HWSKIN_INFO,             // HW skinning buffer
    VSF_VERTEX_VELOCITY,                // Velocity buffer
# if ENABLE_NORMALSTREAM_SUPPORT
    VSF_NORMALS,                 // Normals, used for skinning
#endif
    // <- Insert new stream IDs here
    VSF_NUM,                     // Number of vertex streams

    VSF_MORPHBUDDY = 8,          // Morphing (from m_pMorphBuddy)
    VSF_INSTANCED = 9,           // Data is for instance stream
    VSF_MORPHBUDDY_WEIGHTS = 15, // Morphing weights
};

// Stream Masks (Used during updating)
enum EStreamMasks
{
    VSM_GENERAL    = 1 << VSF_GENERAL,
    VSM_TANGENTS   = ((1 << VSF_TANGENTS) | (1 << VSF_QTANGENTS)),
    VSM_HWSKIN     = 1 << VSF_HWSKIN_INFO,
    VSM_VERTEX_VELOCITY   = 1 << VSF_VERTEX_VELOCITY,
# if ENABLE_NORMALSTREAM_SUPPORT
    VSM_NORMALS    = 1 << VSF_NORMALS,
#endif

    VSM_MORPHBUDDY = 1 << VSF_MORPHBUDDY,
    VSM_INSTANCED  = 1 << VSF_INSTANCED,

    VSM_MASK       = ((1 << VSF_NUM) - 1),
};

//==================================================================================================================

#endif // CRYINCLUDE_CRYCOMMON_VERTEXFORMATS_H
<|MERGE_RESOLUTION|>--- conflicted
+++ resolved
@@ -55,10 +55,8 @@
     eVF_P2F_C4B_T2F_F4B, // UI
     eVF_P3F_C4B,// Auxiliary geometry
 
-<<<<<<< HEAD
-#ifdef POPCORNFX_PARTICLES
-    // PopcornFX - Base
-    eVF_P3F_C4F_T2F,
+
+    eVF_P3F_C4F_T2F,  //numbering for tracking the new vertex formats and for comparison with testing 23
     eVF_P3F_C4F_T2F_T3F,
     eVF_P3F_C4F_T2F_T3F_T3F,
     eVF_P3F_C4F_T2F_T1F,
@@ -68,7 +66,7 @@
     eVF_P3F_C4F_T4F_T2F_T3F,
     eVF_P3F_C4F_T4F_T2F_T3F_T3F,
     eVF_P3F_C4F_T4F_T2F_T1F,
-    eVF_P3F_C4F_T4F_T2F_T1F_T3F,
+    eVF_P3F_C4F_T4F_T2F_T1F_T3F,  //30
     eVF_P3F_C4F_T4F_T2F_T1F_T3F_T3F,
     eVF_P3F_C4F_T2F_T2F_T1F,
     eVF_P3F_C4F_T2F_T2F_T1F_T3F,
@@ -76,28 +74,28 @@
     eVF_P3F_C4F_T2F_T2F_T1F_T1F,
     eVF_P3F_C4F_T2F_T2F_T1F_T1F_T3F,
     eVF_P3F_C4F_T2F_T2F_T1F_T1F_T3F_T3F,
-    // PopcornFX - Input0
+    eVF_P4F_T2F_C4F_T4F_T4F,  //35
     eVF_P3F_C4F_T2F_T4F,
     eVF_P3F_C4F_T2F_T3F_T4F,
     eVF_P3F_C4F_T2F_T3F_T3F_T4F,
     eVF_P3F_C4F_T2F_T1F_T4F,
     eVF_P3F_C4F_T2F_T1F_T3F_T4F,
     eVF_P3F_C4F_T2F_T1F_T3F_T3F_T4F,
-    eVF_P3F_C4F_T4F_T2F_T4F,
+    eVF_P3F_C4F_T4F_T2F_T4F,  //40
     eVF_P3F_C4F_T4F_T2F_T3F_T4F,
     eVF_P3F_C4F_T4F_T2F_T3F_T3F_T4F,
     eVF_P3F_C4F_T4F_T2F_T1F_T4F,
     eVF_P3F_C4F_T4F_T2F_T1F_T3F_T4F,
     eVF_P3F_C4F_T4F_T2F_T1F_T3F_T3F_T4F,
     eVF_P3F_C4F_T2F_T2F_T1F_T4F,
-    eVF_P3F_C4F_T2F_T2F_T1F_T3F_T4F,
+    eVF_P3F_C4F_T2F_T2F_T1F_T3F_T4F,  //45
     eVF_P3F_C4F_T2F_T2F_T1F_T3F_T3F_T4F,
     eVF_P3F_C4F_T2F_T2F_T1F_T1F_T4F,
     eVF_P3F_C4F_T2F_T2F_T1F_T1F_T3F_T4F,
     eVF_P3F_C4F_T2F_T2F_T1F_T1F_T3F_T3F_T4F,
-    // PopcornFX - Input0 Input1
+    eVF_P4F_T2F_C4F_T4F_T4F_T4F,
     eVF_P3F_C4F_T2F_T4F_T4F,
-    eVF_P3F_C4F_T2F_T3F_T4F_T4F,
+    eVF_P3F_C4F_T2F_T3F_T4F_T4F,  //50
     eVF_P3F_C4F_T2F_T3F_T3F_T4F_T4F,
     eVF_P3F_C4F_T2F_T1F_T4F_T4F,
     eVF_P3F_C4F_T2F_T1F_T3F_T4F_T4F,
@@ -105,58 +103,16 @@
     eVF_P3F_C4F_T4F_T2F_T4F_T4F,
     eVF_P3F_C4F_T4F_T2F_T3F_T4F_T4F,
     eVF_P3F_C4F_T4F_T2F_T3F_T3F_T4F_T4F,
-    eVF_P3F_C4F_T4F_T2F_T1F_T4F_T4F,
+    eVF_P3F_C4F_T4F_T2F_T1F_T4F_T4F,  //55
     eVF_P3F_C4F_T4F_T2F_T1F_T3F_T4F_T4F,
     eVF_P3F_C4F_T4F_T2F_T1F_T3F_T3F_T4F_T4F,
     eVF_P3F_C4F_T2F_T2F_T1F_T4F_T4F,
     eVF_P3F_C4F_T2F_T2F_T1F_T3F_T4F_T4F,
     eVF_P3F_C4F_T2F_T2F_T1F_T3F_T3F_T4F_T4F,
     eVF_P3F_C4F_T2F_T2F_T1F_T1F_T4F_T4F,
-    eVF_P3F_C4F_T2F_T2F_T1F_T1F_T3F_T4F_T4F,
+    eVF_P3F_C4F_T2F_T2F_T1F_T1F_T3F_T4F_T4F,  //60
     eVF_P3F_C4F_T2F_T2F_T1F_T1F_T3F_T3F_T4F_T4F,
-#endif
-=======
-
-    eVF_P3F_C4F_T2F,  //numbering for tracking the new vertex formats and for comparison with testing 23
-    eVF_P3F_C4F_T2F_T3F,
-    eVF_P3F_C4F_T2F_T1F,
-    eVF_P3F_C4F_T2F_T1F_T3F,
-    eVF_P3F_C4F_T4F_T2F,
-    eVF_P3F_C4F_T4F_T2F_T3F,
-    eVF_P3F_C4F_T4F_T2F_T1F,
-    eVF_P3F_C4F_T4F_T2F_T1F_T3F,  //30
-    eVF_P3F_C4F_T2F_T2F_T1F,
-    eVF_P3F_C4F_T2F_T2F_T1F_T3F,
-    eVF_P3F_C4F_T2F_T2F_T1F_T1F,
-    eVF_P3F_C4F_T2F_T2F_T1F_T1F_T3F,
-    eVF_P4F_T2F_C4F_T4F_T4F,  //35
-    eVF_P3F_C4F_T2F_T4F,
-    eVF_P3F_C4F_T2F_T3F_T4F,
-    eVF_P3F_C4F_T2F_T1F_T4F,
-    eVF_P3F_C4F_T2F_T1F_T3F_T4F,
-    eVF_P3F_C4F_T4F_T2F_T4F,  //40
-    eVF_P3F_C4F_T4F_T2F_T3F_T4F,
-    eVF_P3F_C4F_T4F_T2F_T1F_T4F,
-    eVF_P3F_C4F_T4F_T2F_T1F_T3F_T4F,
-    eVF_P3F_C4F_T2F_T2F_T1F_T4F,
-    eVF_P3F_C4F_T2F_T2F_T1F_T3F_T4F,  //45
-    eVF_P3F_C4F_T2F_T2F_T1F_T1F_T4F,
-    eVF_P3F_C4F_T2F_T2F_T1F_T1F_T3F_T4F,
-    eVF_P4F_T2F_C4F_T4F_T4F_T4F,
-    eVF_P3F_C4F_T2F_T4F_T4F,
-    eVF_P3F_C4F_T2F_T3F_T4F_T4F,  //50
-    eVF_P3F_C4F_T2F_T1F_T4F_T4F,
-    eVF_P3F_C4F_T2F_T1F_T3F_T4F_T4F,
-    eVF_P3F_C4F_T4F_T2F_T4F_T4F,
-    eVF_P3F_C4F_T4F_T2F_T3F_T4F_T4F,
-    eVF_P3F_C4F_T4F_T2F_T1F_T4F_T4F,  //55
-    eVF_P3F_C4F_T4F_T2F_T1F_T3F_T4F_T4F,
-    eVF_P3F_C4F_T2F_T2F_T1F_T4F_T4F,
-    eVF_P3F_C4F_T2F_T2F_T1F_T3F_T4F_T4F,
-    eVF_P3F_C4F_T2F_T2F_T1F_T1F_T4F_T4F,
-    eVF_P3F_C4F_T2F_T2F_T1F_T1F_T3F_T4F_T4F,  //60
     eVF_P4F_T2F_C4F_T4F_T4F_T4F_T4F,
->>>>>>> 04063d6e
 
     eVF_Max,
 };
@@ -448,276 +404,156 @@
     Vec2f16 st;
 };
 
-<<<<<<< HEAD
-#ifdef POPCORNFX_PARTICLES
-// PopcornFX - Base
 struct SVF_P3F_C4F_T2F
 {
-    Vec3 position;
-    Vec4 color;
-    Vec2 uv;
-=======
-struct SVF_P3F_C4F_T2F
-{
     Vec3 xyz;
     Vec4 color;
     Vec2 st;
->>>>>>> 04063d6e
 };
 
 struct SVF_P3F_C4F_T2F_T3F
 {
-<<<<<<< HEAD
-    Vec3 position;
-    Vec4 color;
-    Vec2 uv;
-    Vec3 normal;
+    Vec3 xyz;
+    Vec4 color;
+    Vec2 st0;
+    Vec3 st1;
 };
 
 struct SVF_P3F_C4F_T2F_T3F_T3F
 {
-    Vec3 position;
-    Vec4 color;
-    Vec2 uv;
-    Vec3 normal;
-    Vec3 tangent;
-=======
     Vec3 xyz;
     Vec4 color;
     Vec2 st0;
     Vec3 st1;
->>>>>>> 04063d6e
+    Vec3 st2;
 };
 
 struct SVF_P3F_C4F_T2F_T1F
 {
-<<<<<<< HEAD
-    Vec3 position;
-    Vec4 color;
-    Vec2 uv;
-    float alphaCursor;
-=======
     Vec3 xyz;
     Vec4 color;
     Vec2 st;
     float z;
->>>>>>> 04063d6e
 };
 
 struct SVF_P3F_C4F_T2F_T1F_T3F
 {
-<<<<<<< HEAD
-    Vec3 position;
-    Vec4 color;
-    Vec2 uv;
-    float alphaCursor;
-    Vec3 normal;
+    Vec3 xyz;
+    Vec4 color;
+    Vec2 st0;
+    float z;
+    Vec3 st1;
 };
 
 struct SVF_P3F_C4F_T2F_T1F_T3F_T3F
 {
-    Vec3 position;
-    Vec4 color;
-    Vec2 uv;
-    float alphaCursor;
-    Vec3 normal;
-    Vec3 tangent;
-=======
     Vec3 xyz;
     Vec4 color;
     Vec2 st0;
     float z;
     Vec3 st1;
->>>>>>> 04063d6e
+    Vec3 st2;
 };
 
 struct SVF_P3F_C4F_T4F_T2F
 {
-<<<<<<< HEAD
-    Vec3 position;
-    Vec4 color;
-    Vec4 uvScaleAndOffset;
-    Vec2 uvFactors;
-=======
-    Vec3 xyz;
-    Vec4 color;
-    Vec4 st0;
-    Vec2 st1;
->>>>>>> 04063d6e
+    Vec3 xyz;
+    Vec4 color;
+    Vec4 st0;
+    Vec2 st1;
 };
 
 struct SVF_P3F_C4F_T4F_T2F_T3F
 {
-<<<<<<< HEAD
-    Vec3 position;
-    Vec4 color;
-    Vec4 uvScaleAndOffset;
-    Vec2 uvFactors;
-    Vec3 normal;
+    Vec3 xyz;
+    Vec4 color;
+    Vec4 st0;
+    Vec2 st1;
+    Vec3 st2;
 };
 
 struct SVF_P3F_C4F_T4F_T2F_T3F_T3F
 {
-    Vec3 position;
-    Vec4 color;
-    Vec4 uvScaleAndOffset;
-    Vec2 uvFactors;
-    Vec3 normal;
-    Vec3 tangent;
-=======
-    Vec3 xyz;
-    Vec4 color;
-    Vec4 st0;
-    Vec2 st1;
-    Vec3 st2;
->>>>>>> 04063d6e
+    Vec3 xyz;
+    Vec4 color;
+    Vec4 st0;
+    Vec2 st1;
+    Vec3 st2;
+    Vec3 st3;
 };
 
 struct SVF_P3F_C4F_T4F_T2F_T1F
 {
-<<<<<<< HEAD
-    Vec3 position;
-    Vec4 color;
-    Vec4 uvScaleAndOffset;
-    Vec2 uvFactors;
-    float alphaCursor;
-=======
-    Vec3 xyz;
-    Vec4 color;
-    Vec4 st0;
-    Vec2 st1;
-    float z;
->>>>>>> 04063d6e
+    Vec3 xyz;
+    Vec4 color;
+    Vec4 st0;
+    Vec2 st1;
+    float z;
 };
 
 struct SVF_P3F_C4F_T4F_T2F_T1F_T3F
 {
-<<<<<<< HEAD
-    Vec3 position;
-    Vec4 color;
-    Vec4 uvScaleAndOffset;
-    Vec2 uvFactors;
-    float alphaCursor;
-    Vec3 normal;
+    Vec3 xyz;
+    Vec4 color;
+    Vec4 st0;
+    Vec2 st1;
+    float z;
+    Vec3 st2;
 };
 
 struct SVF_P3F_C4F_T4F_T2F_T1F_T3F_T3F
 {
-    Vec3 position;
-    Vec4 color;
-    Vec4 uvScaleAndOffset;
-    Vec2 uvFactors;
-    float alphaCursor;
-    Vec3 normal;
-    Vec3 tangent;
-=======
-    Vec3 xyz;
-    Vec4 color;
-    Vec4 st0;
-    Vec2 st1;
-    float z;
-    Vec3 st2;
->>>>>>> 04063d6e
+    Vec3 xyz;
+    Vec4 color;
+    Vec4 st0;
+    Vec2 st1;
+    float z;
+    Vec3 st2;
+    Vec3 st3;
 };
 
 struct SVF_P3F_C4F_T2F_T2F_T1F
 {
-<<<<<<< HEAD
-    Vec3 position;
-    Vec4 color;
-    Vec2 uv0;
-    Vec2 uv1;
-    float atlasID;
-=======
-    Vec3 xyz;
-    Vec4 color;
-    Vec2 st0;
-    Vec2 st1;
-    float z;
->>>>>>> 04063d6e
+    Vec3 xyz;
+    Vec4 color;
+    Vec2 st0;
+    Vec2 st1;
+    float z;
 };
 
 struct SVF_P3F_C4F_T2F_T2F_T1F_T3F
 {
-<<<<<<< HEAD
-    Vec3 position;
-    Vec4 color;
-    Vec2 uv0;
-    Vec2 uv1;
-    float atlasID;
-    Vec3 normal;
+    Vec3 xyz;
+    Vec4 color;
+    Vec2 st0;
+    Vec2 st1;
+    float z;
+    Vec3 st2;
 };
 
 struct SVF_P3F_C4F_T2F_T2F_T1F_T3F_T3F
 {
-    Vec3 position;
-    Vec4 color;
-    Vec2 uv0;
-    Vec2 uv1;
-    float atlasID;
-    Vec3 normal;
-    Vec3 tangent;
-=======
-    Vec3 xyz;
-    Vec4 color;
-    Vec2 st0;
-    Vec2 st1;
-    float z;
-    Vec3 st2;
->>>>>>> 04063d6e
+    Vec3 xyz;
+    Vec4 color;
+    Vec2 st0;
+    Vec2 st1;
+    float z;
+    Vec3 st2;
+    Vec3 st3;
 };
 
 struct SVF_P3F_C4F_T2F_T2F_T1F_T1F
 {
-<<<<<<< HEAD
-    Vec3 position;
-    Vec4 color;
-    Vec2 uv0;
-    Vec2 uv1;
-    float atlasID;
-    float alphaCursor;
-=======
     Vec3 xyz;
     Vec4 color;
     Vec2 st0;
     Vec2 st1;
     float z0;
     float z1;
->>>>>>> 04063d6e
 };
 
 struct SVF_P3F_C4F_T2F_T2F_T1F_T1F_T3F
 {
-<<<<<<< HEAD
-    Vec3 position;
-    Vec4 color;
-    Vec2 uv0;
-    Vec2 uv1;
-    float atlasID;
-    float alphaCursor;
-    Vec3 normal;
-};
-
-struct SVF_P3F_C4F_T2F_T2F_T1F_T1F_T3F_T3F
-{
-    Vec3 position;
-    Vec4 color;
-    Vec2 uv0;
-    Vec2 uv1;
-    float atlasID;
-    float alphaCursor;
-    Vec3 normal;
-    Vec3 tangent;
-};
-
-// PopcornFX - Input0
-struct SVF_P3F_C4F_T2F_T4F
-{
-    Vec3 position;
-    Vec4 color;
-    Vec2 uv;
-    Vec4 input0;
-=======
     Vec3 xyz;
     Vec4 color;
     Vec2 st0;
@@ -727,636 +563,204 @@
     Vec3 st2;
 };
 
-struct SVF_P4F_T2F_C4F_T4F_T4F
-{
-    Vec4 xyzw;
-    Vec2 st0;
-    Vec4 color;
-    Vec4 st1;
-    Vec4 st2;
-};
-
-struct SVF_P3F_C4F_T2F_T4F
-{
-    Vec3 xyz;
-    Vec4 color;
-    Vec2 st0;
-    Vec4 st1;
->>>>>>> 04063d6e
-};
-
-struct SVF_P3F_C4F_T2F_T3F_T4F
-{
-<<<<<<< HEAD
-    Vec3 position;
-    Vec4 color;
-    Vec2 uv;
-    Vec3 normal;
-    Vec4 input0;
-};
-
-struct SVF_P3F_C4F_T2F_T3F_T3F_T4F
-{
-    Vec3 position;
-    Vec4 color;
-    Vec2 uv;
-    Vec3 normal;
-    Vec3 tangent;
-    Vec4 input0;
-=======
-    Vec3 xyz;
-    Vec4 color;
-    Vec2 st0;
-    Vec3 st1;
-    Vec4 st2;
->>>>>>> 04063d6e
-};
-
-struct SVF_P3F_C4F_T2F_T1F_T4F
-{
-<<<<<<< HEAD
-    Vec3 position;
-    Vec4 color;
-    Vec2 uv;
-    float alphaCursor;
-    Vec4 input0;
-=======
-    Vec3 xyz;
-    Vec4 color;
-    Vec2 st0;
-    float z;
-    Vec4 st1;
->>>>>>> 04063d6e
-};
-
-struct SVF_P3F_C4F_T2F_T1F_T3F_T4F
-{
-<<<<<<< HEAD
-    Vec3 position;
-    Vec4 color;
-    Vec2 uv;
-    float alphaCursor;
-    Vec3 normal;
-    Vec4 input0;
-};
-
-struct SVF_P3F_C4F_T2F_T1F_T3F_T3F_T4F
-{
-    Vec3 position;
-    Vec4 color;
-    Vec2 uv;
-    float alphaCursor;
-    Vec3 normal;
-    Vec3 tangent;
-    Vec4 input0;
-=======
-    Vec3 xyz;
-    Vec4 color;
-    Vec2 st0;
-    float z;
-    Vec3 st1;
-    Vec4 st2;
->>>>>>> 04063d6e
-};
-
-struct SVF_P3F_C4F_T4F_T2F_T4F
-{
-<<<<<<< HEAD
-    Vec3 position;
-    Vec4 color;
-    Vec4 uvScaleAndOffset;
-    Vec2 uvFactors;
-    Vec4 input0;
-=======
-    Vec3 xyz;
-    Vec4 color;
-    Vec4 st0;
-    Vec2 st1;
-    Vec4 st2;
->>>>>>> 04063d6e
-};
-
-struct SVF_P3F_C4F_T4F_T2F_T3F_T4F
-{
-<<<<<<< HEAD
-    Vec3 position;
-    Vec4 color;
-    Vec4 uvScaleAndOffset;
-    Vec2 uvFactors;
-    Vec3 normal;
-    Vec4 input0;
-};
-
-struct SVF_P3F_C4F_T4F_T2F_T3F_T3F_T4F
-{
-    Vec3 position;
-    Vec4 color;
-    Vec4 uvScaleAndOffset;
-    Vec2 uvFactors;
-    Vec3 normal;
-    Vec3 tangent;
-    Vec4 input0;
-=======
-    Vec3 xyz;
-    Vec4 color;
-    Vec4 st0;
-    Vec2 st1;
-    Vec3 st2;
-    Vec4 st3;
->>>>>>> 04063d6e
-};
-
-struct SVF_P3F_C4F_T4F_T2F_T1F_T4F
-{
-<<<<<<< HEAD
-    Vec3 position;
-    Vec4 color;
-    Vec4 uvScaleAndOffset;
-    Vec2 uvFactors;
-    float alphaCursor;
-    Vec4 input0;
-=======
-    Vec3 xyz;
-    Vec4 color;
-    Vec4 st0;
-    Vec2 st1;
-    float z;
-    Vec4 st2;
->>>>>>> 04063d6e
-};
-
-struct SVF_P3F_C4F_T4F_T2F_T1F_T3F_T4F
-{
-<<<<<<< HEAD
-    Vec3 position;
-    Vec4 color;
-    Vec4 uvScaleAndOffset;
-    Vec2 uvFactors;
-    float alphaCursor;
-    Vec3 normal;
-    Vec4 input0;
-};
-
-struct SVF_P3F_C4F_T4F_T2F_T1F_T3F_T3F_T4F
-{
-    Vec3 position;
-    Vec4 color;
-    Vec4 uvScaleAndOffset;
-    Vec2 uvFactors;
-    float alphaCursor;
-    Vec3 normal;
-    Vec3 tangent;
-    Vec4 input0;
-=======
-    Vec3 xyz;
-    Vec4 color;
-    Vec4 st0;
-    Vec2 st1;
-    float z;
-    Vec3 st2;
-    Vec4 st3;
->>>>>>> 04063d6e
-};
-
-struct SVF_P3F_C4F_T2F_T2F_T1F_T4F
-{
-<<<<<<< HEAD
-    Vec3 position;
-    Vec4 color;
-    Vec2 uv0;
-    Vec2 uv1;
-    float atlasID;
-    Vec4 input0;
-=======
-    Vec3 xyz;
-    Vec4 color;
-    Vec2 st0;
-    Vec2 st1;
-    float z;
-    Vec4 st2;
->>>>>>> 04063d6e
-};
-
-struct SVF_P3F_C4F_T2F_T2F_T1F_T3F_T4F
-{
-<<<<<<< HEAD
-    Vec3 position;
-    Vec4 color;
-    Vec2 uv0;
-    Vec2 uv1;
-    float atlasID;
-    Vec3 normal;
-    Vec4 input0;
-};
-
-struct SVF_P3F_C4F_T2F_T2F_T1F_T3F_T3F_T4F
-{
-    Vec3 position;
-    Vec4 color;
-    Vec2 uv0;
-    Vec2 uv1;
-    float atlasID;
-    Vec3 normal;
-    Vec3 tangent;
-    Vec4 input0;
-=======
-    Vec3 xyz;
-    Vec4 color;
-    Vec2 st0;
-    Vec2 st1;
-    float z;
-    Vec3 st2;
-    Vec4 st3;
->>>>>>> 04063d6e
-};
-
-struct SVF_P3F_C4F_T2F_T2F_T1F_T1F_T4F
-{
-<<<<<<< HEAD
-    Vec3 position;
-    Vec4 color;
-    Vec2 uv0;
-    Vec2 uv1;
-    float atlasID;
-    float alphaCursor;
-    Vec4 input0;
-=======
+struct SVF_P3F_C4F_T2F_T2F_T1F_T1F_T3F_T3F
+{
     Vec3 xyz;
     Vec4 color;
     Vec2 st0;
     Vec2 st1;
     float z0;
     float z1;
-    Vec4 st2;
->>>>>>> 04063d6e
-};
-
-struct SVF_P3F_C4F_T2F_T2F_T1F_T1F_T3F_T4F
-{
-<<<<<<< HEAD
-    Vec3 position;
-    Vec4 color;
-    Vec2 uv0;
-    Vec2 uv1;
-    float atlasID;
-    float alphaCursor;
-    Vec3 normal;
-    Vec4 input0;
-};
-
-struct SVF_P3F_C4F_T2F_T2F_T1F_T1F_T3F_T3F_T4F
-{
-    Vec3 position;
-    Vec4 color;
-    Vec2 uv0;
-    Vec2 uv1;
-    float atlasID;
-    float alphaCursor;
-    Vec3 normal;
-    Vec3 tangent;
-    Vec4 input0;
-};
-
-// PopcornFX - Input0 Input1
-struct SVF_P3F_C4F_T2F_T4F_T4F
-{
-    Vec3 position;
-    Vec4 color;
-    Vec2 uv;
-    Vec4 input0;
-    Vec4 input1;
-=======
+    Vec3 st2;
+    Vec3 st3;
+};
+struct SVF_P4F_T2F_C4F_T4F_T4F
+{
+    Vec4 xyzw;
+    Vec2 st0;
+    Vec4 color;
+    Vec4 st1;
+    Vec4 st2;
+};
+
+struct SVF_P3F_C4F_T2F_T4F
+{
+    Vec3 xyz;
+    Vec4 color;
+    Vec2 st0;
+    Vec4 st1;
+};
+
+struct SVF_P3F_C4F_T2F_T3F_T4F
+{
+    Vec3 xyz;
+    Vec4 color;
+    Vec2 st0;
+    Vec3 st1;
+    Vec4 st2;
+};
+
+struct SVF_P3F_C4F_T2F_T3F_T3F_T4F
+{
+    Vec3 xyz;
+    Vec4 color;
+    Vec2 st0;
+    Vec3 st1;
+    Vec3 st2;
+    Vec4 st3;
+};
+
+struct SVF_P3F_C4F_T2F_T1F_T4F
+{
+    Vec3 xyz;
+    Vec4 color;
+    Vec2 st0;
+    float z;
+    Vec4 st1;
+};
+
+struct SVF_P3F_C4F_T2F_T1F_T3F_T4F
+{
+    Vec3 xyz;
+    Vec4 color;
+    Vec2 st0;
+    float z;
+    Vec3 st1;
+    Vec4 st2;
+};
+
+struct SVF_P3F_C4F_T2F_T1F_T3F_T3F_T4F
+{
+    Vec3 xyz;
+    Vec4 color;
+    Vec2 st0;
+    float z;
+    Vec3 st1;
+    Vec3 st2;
+    Vec4 st3;
+};
+
+struct SVF_P3F_C4F_T4F_T2F_T4F
+{
+    Vec3 xyz;
+    Vec4 color;
+    Vec4 st0;
+    Vec2 st1;
+    Vec4 st2;
+};
+
+struct SVF_P3F_C4F_T4F_T2F_T3F_T4F
+{
+    Vec3 xyz;
+    Vec4 color;
+    Vec4 st0;
+    Vec2 st1;
+    Vec3 st2;
+    Vec4 st3;
+};
+
+struct SVF_P3F_C4F_T4F_T2F_T3F_T3F_T4F
+{
+    Vec3 xyz;
+    Vec4 color;
+    Vec4 st0;
+    Vec2 st1;
+    Vec3 st2;
+    Vec3 st3;
+    Vec4 st4;
+};
+
+struct SVF_P3F_C4F_T4F_T2F_T1F_T4F
+{
+    Vec3 xyz;
+    Vec4 color;
+    Vec4 st0;
+    Vec2 st1;
+    float z;
+    Vec4 st2;
+};
+
+struct SVF_P3F_C4F_T4F_T2F_T1F_T3F_T4F
+{
+    Vec3 xyz;
+    Vec4 color;
+    Vec4 st0;
+    Vec2 st1;
+    float z;
+    Vec3 st2;
+    Vec4 st3;
+};
+
+struct SVF_P3F_C4F_T4F_T2F_T1F_T3F_T3F_T4F
+{
+    Vec3 xyz;
+    Vec4 color;
+    Vec4 st0;
+    Vec2 st1;
+    float z;
+    Vec3 st2;
+    Vec3 st3;
+    Vec4 st4;
+};
+
+struct SVF_P3F_C4F_T2F_T2F_T1F_T4F
+{
+    Vec3 xyz;
+    Vec4 color;
+    Vec2 st0;
+    Vec2 st1;
+    float z;
+    Vec4 st2;
+};
+
+struct SVF_P3F_C4F_T2F_T2F_T1F_T3F_T4F
+{
+    Vec3 xyz;
+    Vec4 color;
+    Vec2 st0;
+    Vec2 st1;
+    float z;
+    Vec3 st2;
+    Vec4 st3;
+};
+
+struct SVF_P3F_C4F_T2F_T2F_T1F_T3F_T3F_T4F
+{
+    Vec3 xyz;
+    Vec4 color;
+    Vec2 st0;
+    Vec2 st1;
+    float z;
+    Vec3 st2;
+    Vec3 st3;
+    Vec4 st4;
+};
+
+struct SVF_P3F_C4F_T2F_T2F_T1F_T1F_T4F
+{
     Vec3 xyz;
     Vec4 color;
     Vec2 st0;
     Vec2 st1;
     float z0;
     float z1;
-    Vec3 st2;
-    Vec4 st3;
-};
-
-struct SVF_P4F_T2F_C4F_T4F_T4F_T4F
-{
-    Vec4 xyzw;
-    Vec2 st0;
-    Vec4 color;
-    Vec4 st1;
-    Vec4 st2;
-    Vec4 st3;
-};
-
-struct SVF_P3F_C4F_T2F_T4F_T4F
-{
-    Vec3 xyz;
-    Vec4 color;
-    Vec2 st0;
-    Vec4 st1;
-    Vec4 st2;
->>>>>>> 04063d6e
-};
-
-struct SVF_P3F_C4F_T2F_T3F_T4F_T4F
-{
-<<<<<<< HEAD
-    Vec3 position;
-    Vec4 color;
-    Vec2 uv;
-    Vec3 normal;
-    Vec4 input0;
-    Vec4 input1;
-};
-
-struct SVF_P3F_C4F_T2F_T3F_T3F_T4F_T4F
-{
-    Vec3 position;
-    Vec4 color;
-    Vec2 uv;
-    Vec3 normal;
-    Vec3 tangent;
-    Vec4 input0;
-    Vec4 input1;
-=======
-    Vec3 xyz;
-    Vec4 color;
-    Vec2 st0;
-    Vec3 st1;
-    Vec4 st2;
-    Vec4 st3;
->>>>>>> 04063d6e
-};
-
-struct SVF_P3F_C4F_T2F_T1F_T4F_T4F
-{
-<<<<<<< HEAD
-    Vec3 position;
-    Vec4 color;
-    Vec2 uv;
-    float alphaCursor;
-    Vec4 input0;
-    Vec4 input1;
-=======
-    Vec3 xyz;
-    Vec4 color;
-    Vec2 st0;
-    float z;
-    Vec4 st1;
-    Vec4 st2;
->>>>>>> 04063d6e
-};
-
-struct SVF_P3F_C4F_T2F_T1F_T3F_T4F_T4F
-{
-<<<<<<< HEAD
-    Vec3 position;
-    Vec4 color;
-    Vec2 uv;
-    float alphaCursor;
-    Vec3 normal;
-    Vec4 input0;
-    Vec4 input1;
-};
-
-struct SVF_P3F_C4F_T2F_T1F_T3F_T3F_T4F_T4F
-{
-    Vec3 position;
-    Vec4 color;
-    Vec2 uv;
-    float alphaCursor;
-    Vec3 normal;
-    Vec3 tangent;
-    Vec4 input0;
-    Vec4 input1;
-=======
-    Vec3 xyz;
-    Vec4 color;
-    Vec2 st0;
-    float z;
-    Vec3 st1;
-    Vec4 st2;
-    Vec4 st3;
->>>>>>> 04063d6e
-};
-
-struct SVF_P3F_C4F_T4F_T2F_T4F_T4F
-{
-<<<<<<< HEAD
-    Vec3 position;
-    Vec4 color;
-    Vec4 uvScaleAndOffset;
-    Vec2 uvFactors;
-    Vec4 input0;
-    Vec4 input1;
-=======
-    Vec3 xyz;
-    Vec4 color;
-    Vec4 st0;
-    Vec2 st1;
-    Vec4 st2;
-    Vec4 st3;
->>>>>>> 04063d6e
-};
-
-struct SVF_P3F_C4F_T4F_T2F_T3F_T4F_T4F
-{
-<<<<<<< HEAD
-    Vec3 position;
-    Vec4 color;
-    Vec4 uvScaleAndOffset;
-    Vec2 uvFactors;
-    Vec3 normal;
-    Vec4 input0;
-    Vec4 input1;
-};
-
-struct SVF_P3F_C4F_T4F_T2F_T3F_T3F_T4F_T4F
-{
-    Vec3 position;
-    Vec4 color;
-    Vec4 uvScaleAndOffset;
-    Vec2 uvFactors;
-    Vec3 normal;
-    Vec3 tangent;
-    Vec4 input0;
-    Vec4 input1;
-=======
-    Vec3 xyz;
-    Vec4 color;
-    Vec4 st0;
-    Vec2 st1;
-    Vec3 st2;
-    Vec4 st3;
-    Vec4 st4;
->>>>>>> 04063d6e
-};
-
-struct SVF_P3F_C4F_T4F_T2F_T1F_T4F_T4F
-{
-<<<<<<< HEAD
-    Vec3 position;
-    Vec4 color;
-    Vec4 uvScaleAndOffset;
-    Vec2 uvFactors;
-    float alphaCursor;
-    Vec4 input0;
-    Vec4 input1;
-=======
-    Vec3 xyz;
-    Vec4 color;
-    Vec4 st0;
-    Vec2 st1;
-    float z;
-    Vec4 st2;
-    Vec4 st3;
->>>>>>> 04063d6e
-};
-
-struct SVF_P3F_C4F_T4F_T2F_T1F_T3F_T4F_T4F
-{
-<<<<<<< HEAD
-    Vec3 position;
-    Vec4 color;
-    Vec4 uvScaleAndOffset;
-    Vec2 uvFactors;
-    float alphaCursor;
-    Vec3 normal;
-    Vec4 input0;
-    Vec4 input1;
-};
-
-struct SVF_P3F_C4F_T4F_T2F_T1F_T3F_T3F_T4F_T4F
-{
-    Vec3 position;
-    Vec4 color;
-    Vec4 uvScaleAndOffset;
-    Vec2 uvFactors;
-    float alphaCursor;
-    Vec3 normal;
-    Vec3 tangent;
-    Vec4 input0;
-    Vec4 input1;
-=======
-    Vec3 xyz;
-    Vec4 color;
-    Vec4 st0;
-    Vec2 st1;
-    float z;
-    Vec3 st2;
-    Vec4 st3;
-    Vec4 st4;
->>>>>>> 04063d6e
-};
-
-struct SVF_P3F_C4F_T2F_T2F_T1F_T4F_T4F
-{
-<<<<<<< HEAD
-    Vec3 position;
-    Vec4 color;
-    Vec2 uv0;
-    Vec2 uv1;
-    float atlasID;
-    Vec4 input0;
-    Vec4 input1;
-=======
-    Vec3 xyz;
-    Vec4 color;
-    Vec2 st0;
-    Vec2 st1;
-    float z;
-    Vec4 st2;
-    Vec4 st3;
->>>>>>> 04063d6e
-};
-
-struct SVF_P3F_C4F_T2F_T2F_T1F_T3F_T4F_T4F
-{
-<<<<<<< HEAD
-    Vec3 position;
-    Vec4 color;
-    Vec2 uv0;
-    Vec2 uv1;
-    float atlasID;
-    Vec3 normal;
-    Vec4 input0;
-    Vec4 input1;
-};
-
-struct SVF_P3F_C4F_T2F_T2F_T1F_T3F_T3F_T4F_T4F
-{
-    Vec3 position;
-    Vec4 color;
-    Vec2 uv0;
-    Vec2 uv1;
-    float atlasID;
-    Vec3 normal;
-    Vec3 tangent;
-    Vec4 input0;
-    Vec4 input1;
-=======
-    Vec3 xyz;
-    Vec4 color;
-    Vec2 st0;
-    Vec2 st1;
-    float z;
-    Vec3 st2;
-    Vec4 st3;
-    Vec4 st4;
->>>>>>> 04063d6e
-};
-
-struct SVF_P3F_C4F_T2F_T2F_T1F_T1F_T4F_T4F
-{
-<<<<<<< HEAD
-    Vec3 position;
-    Vec4 color;
-    Vec2 uv0;
-    Vec2 uv1;
-    float atlasID;
-    float alphaCursor;
-    Vec4 input0;
-    Vec4 input1;
-=======
+    Vec4 st2;
+};
+
+struct SVF_P3F_C4F_T2F_T2F_T1F_T1F_T3F_T4F
+{
     Vec3 xyz;
     Vec4 color;
     Vec2 st0;
     Vec2 st1;
     float z0;
     float z1;
-    Vec4 st2;
-    Vec4 st3;
->>>>>>> 04063d6e
-};
-
-struct SVF_P3F_C4F_T2F_T2F_T1F_T1F_T3F_T4F_T4F
-{
-<<<<<<< HEAD
-    Vec3 position;
-    Vec4 color;
-    Vec2 uv0;
-    Vec2 uv1;
-    float atlasID;
-    float alphaCursor;
-    Vec3 normal;
-    Vec4 input0;
-    Vec4 input1;
-};
-
-struct SVF_P3F_C4F_T2F_T2F_T1F_T1F_T3F_T3F_T4F_T4F
-{
-    Vec3 position;
-    Vec4 color;
-    Vec2 uv0;
-    Vec2 uv1;
-    float atlasID;
-    float alphaCursor;
-    Vec3 normal;
-    Vec3 tangent;
-    Vec4 input0;
-    Vec4 input1;
-};
-
-#endif
-=======
+    Vec3 st2;
+    Vec4 st3;
+};
+
+struct SVF_P3F_C4F_T2F_T2F_T1F_T1F_T3F_T3F_T4F
+{
     Vec3 xyz;
     Vec4 color;
     Vec2 st0;
@@ -1364,8 +768,225 @@
     float z0;
     float z1;
     Vec3 st2;
-    Vec4 st3;
-    Vec4 st4;
+    Vec3 st3;
+    Vec4 st4;
+};
+
+struct SVF_P4F_T2F_C4F_T4F_T4F_T4F
+{
+    Vec4 xyzw;
+    Vec2 st0;
+    Vec4 color;
+    Vec4 st1;
+    Vec4 st2;
+    Vec4 st3;
+};
+
+struct SVF_P3F_C4F_T2F_T4F_T4F
+{
+    Vec3 xyz;
+    Vec4 color;
+    Vec2 st0;
+    Vec4 st1;
+    Vec4 st2;
+};
+
+struct SVF_P3F_C4F_T2F_T3F_T4F_T4F
+{
+    Vec3 xyz;
+    Vec4 color;
+    Vec2 st0;
+    Vec3 st1;
+    Vec4 st2;
+    Vec4 st3;
+};
+
+struct SVF_P3F_C4F_T2F_T3F_T3F_T4F_T4F
+{
+    Vec3 xyz;
+    Vec4 color;
+    Vec2 st0;
+    Vec3 st1;
+    Vec3 st2;
+    Vec4 st3;
+    Vec4 st4;
+};
+
+struct SVF_P3F_C4F_T2F_T1F_T4F_T4F
+{
+    Vec3 xyz;
+    Vec4 color;
+    Vec2 st0;
+    float z;
+    Vec4 st1;
+    Vec4 st2;
+};
+
+struct SVF_P3F_C4F_T2F_T1F_T3F_T4F_T4F
+{
+    Vec3 xyz;
+    Vec4 color;
+    Vec2 st0;
+    float z;
+    Vec3 st1;
+    Vec4 st2;
+    Vec4 st3;
+};
+
+struct SVF_P3F_C4F_T2F_T1F_T3F_T3F_T4F_T4F
+{
+    Vec3 xyz;
+    Vec4 color;
+    Vec2 st0;
+    float z;
+    Vec3 st1;
+    Vec3 st2;
+    Vec4 st3;
+    Vec4 st4;
+};
+
+struct SVF_P3F_C4F_T4F_T2F_T4F_T4F
+{
+    Vec3 xyz;
+    Vec4 color;
+    Vec4 st0;
+    Vec2 st1;
+    Vec4 st2;
+    Vec4 st3;
+};
+
+struct SVF_P3F_C4F_T4F_T2F_T3F_T4F_T4F
+{
+    Vec3 xyz;
+    Vec4 color;
+    Vec4 st0;
+    Vec2 st1;
+    Vec3 st2;
+    Vec4 st3;
+    Vec4 st4;
+};
+
+struct SVF_P3F_C4F_T4F_T2F_T3F_T3F_T4F_T4F
+{
+    Vec3 xyz;
+    Vec4 color;
+    Vec4 st0;
+    Vec2 st1;
+    Vec3 st2;
+    Vec3 st3;
+    Vec4 st4;
+    Vec4 st5;
+};
+
+struct SVF_P3F_C4F_T4F_T2F_T1F_T4F_T4F
+{
+    Vec3 xyz;
+    Vec4 color;
+    Vec4 st0;
+    Vec2 st1;
+    float z;
+    Vec4 st2;
+    Vec4 st3;
+};
+
+struct SVF_P3F_C4F_T4F_T2F_T1F_T3F_T4F_T4F
+{
+    Vec3 xyz;
+    Vec4 color;
+    Vec4 st0;
+    Vec2 st1;
+    float z;
+    Vec3 st2;
+    Vec4 st3;
+    Vec4 st4;
+};
+
+struct SVF_P3F_C4F_T4F_T2F_T1F_T3F_T3F_T4F_T4F
+{
+    Vec3 xyz;
+    Vec4 color;
+    Vec4 st0;
+    Vec2 st1;
+    float z;
+    Vec3 st2;
+    Vec3 st3;
+    Vec4 st4;
+    Vec4 st5;
+};
+
+struct SVF_P3F_C4F_T2F_T2F_T1F_T4F_T4F
+{
+    Vec3 xyz;
+    Vec4 color;
+    Vec2 st0;
+    Vec2 st1;
+    float z;
+    Vec4 st2;
+    Vec4 st3;
+};
+
+struct SVF_P3F_C4F_T2F_T2F_T1F_T3F_T4F_T4F
+{
+    Vec3 xyz;
+    Vec4 color;
+    Vec2 st0;
+    Vec2 st1;
+    float z;
+    Vec3 st2;
+    Vec4 st3;
+    Vec4 st4;
+};
+
+struct SVF_P3F_C4F_T2F_T2F_T1F_T3F_T3F_T4F_T4F
+{
+    Vec3 xyz;
+    Vec4 color;
+    Vec2 st0;
+    Vec2 st1;
+    float z;
+    Vec3 st2;
+    Vec3 st3;
+    Vec4 st4;
+    Vec4 st5;
+};
+
+struct SVF_P3F_C4F_T2F_T2F_T1F_T1F_T4F_T4F
+{
+    Vec3 xyz;
+    Vec4 color;
+    Vec2 st0;
+    Vec2 st1;
+    float z0;
+    float z1;
+    Vec4 st2;
+    Vec4 st3;
+};
+
+struct SVF_P3F_C4F_T2F_T2F_T1F_T1F_T3F_T4F_T4F
+{
+    Vec3 xyz;
+    Vec4 color;
+    Vec2 st0;
+    Vec2 st1;
+    float z0;
+    float z1;
+    Vec3 st2;
+    Vec4 st3;
+    Vec4 st4;
+};
+
+struct SVF_P3F_C4F_T2F_T2F_T1F_T1F_T3F_T3F_T4F_T4F
+{
+    Vec3 xyz;
+    Vec4 color;
+    Vec2 st0;
+    Vec2 st1;
+    float z0;
+    float z1;
+    Vec3 st2;
+    Vec3 st3;
+    Vec4 st4;
+    Vec4 st5;
 };
 
 struct SVF_P4F_T2F_C4F_T4F_T4F_T4F_T4F
@@ -1379,7 +1000,6 @@
     Vec4 st4;
 };
 
->>>>>>> 04063d6e
 
 //=============================================================
 // Signed norm value packing [-1,+1]
