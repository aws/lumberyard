--- conflicted
+++ resolved
@@ -303,11 +303,6 @@
                     AddAttribute(Attribute::CreateAttribute(AttributeUsage::Color, AttributeType::Byte_4));
                     m_enum = eVF_P3F_C4B;
                     break;
-<<<<<<< HEAD
-#ifdef POPCORNFX_PARTICLES
-                // PopcornFX - Base
-=======
->>>>>>> 04063d6e
                 case eVF_P3F_C4F_T2F:
                     AddAttribute(Attribute::CreateAttribute(AttributeUsage::Position, AttributeType::Float32_3));
                     AddAttribute(Attribute::CreateAttribute(AttributeUsage::Color, AttributeType::Float32_4));
@@ -321,7 +316,6 @@
                     AddAttribute(Attribute::CreateAttribute(AttributeUsage::TexCoord, AttributeType::Float32_3));
                     m_enum = eVF_P3F_C4F_T2F_T3F;
                     break;
-<<<<<<< HEAD
                 case eVF_P3F_C4F_T2F_T3F_T3F:
                     AddAttribute(Attribute::CreateAttribute(AttributeUsage::Position, AttributeType::Float32_3));
                     AddAttribute(Attribute::CreateAttribute(AttributeUsage::Color, AttributeType::Float32_4));
@@ -330,8 +324,6 @@
                     AddAttribute(Attribute::CreateAttribute(AttributeUsage::TexCoord, AttributeType::Float32_3));
                     m_enum = eVF_P3F_C4F_T2F_T3F_T3F;
                     break;
-=======
->>>>>>> 04063d6e
                 case eVF_P3F_C4F_T2F_T1F:
                     AddAttribute(Attribute::CreateAttribute(AttributeUsage::Position, AttributeType::Float32_3));
                     AddAttribute(Attribute::CreateAttribute(AttributeUsage::Color, AttributeType::Float32_4));
@@ -347,7 +339,6 @@
                     AddAttribute(Attribute::CreateAttribute(AttributeUsage::TexCoord, AttributeType::Float32_3));
                     m_enum = eVF_P3F_C4F_T2F_T1F_T3F;
                     break;
-<<<<<<< HEAD
                 case eVF_P3F_C4F_T2F_T1F_T3F_T3F:
                     AddAttribute(Attribute::CreateAttribute(AttributeUsage::Position, AttributeType::Float32_3));
                     AddAttribute(Attribute::CreateAttribute(AttributeUsage::Color, AttributeType::Float32_4));
@@ -357,8 +348,6 @@
                     AddAttribute(Attribute::CreateAttribute(AttributeUsage::TexCoord, AttributeType::Float32_3));
                     m_enum = eVF_P3F_C4F_T2F_T1F_T3F_T3F;
                     break;
-=======
->>>>>>> 04063d6e
                 case eVF_P3F_C4F_T4F_T2F:
                     AddAttribute(Attribute::CreateAttribute(AttributeUsage::Position, AttributeType::Float32_3));
                     AddAttribute(Attribute::CreateAttribute(AttributeUsage::Color, AttributeType::Float32_4));
@@ -374,7 +363,6 @@
                     AddAttribute(Attribute::CreateAttribute(AttributeUsage::TexCoord, AttributeType::Float32_3));
                     m_enum = eVF_P3F_C4F_T4F_T2F_T3F;
                     break;
-<<<<<<< HEAD
                 case eVF_P3F_C4F_T4F_T2F_T3F_T3F:
                     AddAttribute(Attribute::CreateAttribute(AttributeUsage::Position, AttributeType::Float32_3));
                     AddAttribute(Attribute::CreateAttribute(AttributeUsage::Color, AttributeType::Float32_4));
@@ -384,8 +372,6 @@
                     AddAttribute(Attribute::CreateAttribute(AttributeUsage::TexCoord, AttributeType::Float32_3));
                     m_enum = eVF_P3F_C4F_T4F_T2F_T3F_T3F;
                     break;
-=======
->>>>>>> 04063d6e
                 case eVF_P3F_C4F_T4F_T2F_T1F:
                     AddAttribute(Attribute::CreateAttribute(AttributeUsage::Position, AttributeType::Float32_3));
                     AddAttribute(Attribute::CreateAttribute(AttributeUsage::Color, AttributeType::Float32_4));
@@ -403,7 +389,6 @@
                     AddAttribute(Attribute::CreateAttribute(AttributeUsage::TexCoord, AttributeType::Float32_3));
                     m_enum = eVF_P3F_C4F_T4F_T2F_T1F_T3F;
                     break;
-<<<<<<< HEAD
                 case eVF_P3F_C4F_T4F_T2F_T1F_T3F_T3F:
                     AddAttribute(Attribute::CreateAttribute(AttributeUsage::Position, AttributeType::Float32_3));
                     AddAttribute(Attribute::CreateAttribute(AttributeUsage::Color, AttributeType::Float32_4));
@@ -414,8 +399,6 @@
                     AddAttribute(Attribute::CreateAttribute(AttributeUsage::TexCoord, AttributeType::Float32_3));
                     m_enum = eVF_P3F_C4F_T4F_T2F_T1F_T3F_T3F;
                     break;
-=======
->>>>>>> 04063d6e
                 case eVF_P3F_C4F_T2F_T2F_T1F:
                     AddAttribute(Attribute::CreateAttribute(AttributeUsage::Position, AttributeType::Float32_3));
                     AddAttribute(Attribute::CreateAttribute(AttributeUsage::Color, AttributeType::Float32_4));
@@ -433,7 +416,6 @@
                     AddAttribute(Attribute::CreateAttribute(AttributeUsage::TexCoord, AttributeType::Float32_3));
                     m_enum = eVF_P3F_C4F_T2F_T2F_T1F_T3F;
                     break;
-<<<<<<< HEAD
                 case eVF_P3F_C4F_T2F_T2F_T1F_T3F_T3F:
                     AddAttribute(Attribute::CreateAttribute(AttributeUsage::Position, AttributeType::Float32_3));
                     AddAttribute(Attribute::CreateAttribute(AttributeUsage::Color, AttributeType::Float32_4));
@@ -444,8 +426,6 @@
                     AddAttribute(Attribute::CreateAttribute(AttributeUsage::TexCoord, AttributeType::Float32_3));
                     m_enum = eVF_P3F_C4F_T2F_T2F_T1F_T3F_T3F;
                     break;
-=======
->>>>>>> 04063d6e
                 case eVF_P3F_C4F_T2F_T2F_T1F_T1F:
                     AddAttribute(Attribute::CreateAttribute(AttributeUsage::Position, AttributeType::Float32_3));
                     AddAttribute(Attribute::CreateAttribute(AttributeUsage::Color, AttributeType::Float32_4));
@@ -465,7 +445,6 @@
                     AddAttribute(Attribute::CreateAttribute(AttributeUsage::TexCoord, AttributeType::Float32_3));
                     m_enum = eVF_P3F_C4F_T2F_T2F_T1F_T1F_T3F;
                     break;
-<<<<<<< HEAD
                 case eVF_P3F_C4F_T2F_T2F_T1F_T1F_T3F_T3F:
                     AddAttribute(Attribute::CreateAttribute(AttributeUsage::Position, AttributeType::Float32_3));
                     AddAttribute(Attribute::CreateAttribute(AttributeUsage::Color, AttributeType::Float32_4));
@@ -477,8 +456,6 @@
                     AddAttribute(Attribute::CreateAttribute(AttributeUsage::TexCoord, AttributeType::Float32_3));
                     m_enum = eVF_P3F_C4F_T2F_T2F_T1F_T1F_T3F_T3F;
                     break;
-                // PopcornFX - Input0
-=======
                 case eVF_P4F_T2F_C4F_T4F_T4F:
                     AddAttribute(Attribute::CreateAttribute(AttributeUsage::Position, AttributeType::Float32_4));
                     AddAttribute(Attribute::CreateAttribute(AttributeUsage::TexCoord, AttributeType::Float32_2));
@@ -487,7 +464,6 @@
                     AddAttribute(Attribute::CreateAttribute(AttributeUsage::TexCoord, AttributeType::Float32_4));
                     m_enum = eVF_P4F_T2F_C4F_T4F_T4F;
                     break;
->>>>>>> 04063d6e
                 case eVF_P3F_C4F_T2F_T4F:
                     AddAttribute(Attribute::CreateAttribute(AttributeUsage::Position, AttributeType::Float32_3));
                     AddAttribute(Attribute::CreateAttribute(AttributeUsage::Color, AttributeType::Float32_4));
@@ -503,7 +479,6 @@
                     AddAttribute(Attribute::CreateAttribute(AttributeUsage::TexCoord, AttributeType::Float32_4));
                     m_enum = eVF_P3F_C4F_T2F_T3F_T4F;
                     break;
-<<<<<<< HEAD
                 case eVF_P3F_C4F_T2F_T3F_T3F_T4F:
                     AddAttribute(Attribute::CreateAttribute(AttributeUsage::Position, AttributeType::Float32_3));
                     AddAttribute(Attribute::CreateAttribute(AttributeUsage::Color, AttributeType::Float32_4));
@@ -513,8 +488,6 @@
                     AddAttribute(Attribute::CreateAttribute(AttributeUsage::TexCoord, AttributeType::Float32_4));
                     m_enum = eVF_P3F_C4F_T2F_T3F_T3F_T4F;
                     break;
-=======
->>>>>>> 04063d6e
                 case eVF_P3F_C4F_T2F_T1F_T4F:
                     AddAttribute(Attribute::CreateAttribute(AttributeUsage::Position, AttributeType::Float32_3));
                     AddAttribute(Attribute::CreateAttribute(AttributeUsage::Color, AttributeType::Float32_4));
@@ -532,7 +505,6 @@
                     AddAttribute(Attribute::CreateAttribute(AttributeUsage::TexCoord, AttributeType::Float32_4));
                     m_enum = eVF_P3F_C4F_T2F_T1F_T3F_T4F;
                     break;
-<<<<<<< HEAD
                 case eVF_P3F_C4F_T2F_T1F_T3F_T3F_T4F:
                     AddAttribute(Attribute::CreateAttribute(AttributeUsage::Position, AttributeType::Float32_3));
                     AddAttribute(Attribute::CreateAttribute(AttributeUsage::Color, AttributeType::Float32_4));
@@ -543,8 +515,6 @@
                     AddAttribute(Attribute::CreateAttribute(AttributeUsage::TexCoord, AttributeType::Float32_4));
                     m_enum = eVF_P3F_C4F_T2F_T1F_T3F_T3F_T4F;
                     break;
-=======
->>>>>>> 04063d6e
                 case eVF_P3F_C4F_T4F_T2F_T4F:
                     AddAttribute(Attribute::CreateAttribute(AttributeUsage::Position, AttributeType::Float32_3));
                     AddAttribute(Attribute::CreateAttribute(AttributeUsage::Color, AttributeType::Float32_4));
@@ -562,7 +532,6 @@
                     AddAttribute(Attribute::CreateAttribute(AttributeUsage::TexCoord, AttributeType::Float32_4));
                     m_enum = eVF_P3F_C4F_T4F_T2F_T3F_T4F;
                     break;
-<<<<<<< HEAD
                 case eVF_P3F_C4F_T4F_T2F_T3F_T3F_T4F:
                     AddAttribute(Attribute::CreateAttribute(AttributeUsage::Position, AttributeType::Float32_3));
                     AddAttribute(Attribute::CreateAttribute(AttributeUsage::Color, AttributeType::Float32_4));
@@ -573,8 +542,6 @@
                     AddAttribute(Attribute::CreateAttribute(AttributeUsage::TexCoord, AttributeType::Float32_4));
                     m_enum = eVF_P3F_C4F_T4F_T2F_T3F_T3F_T4F;
                     break;
-=======
->>>>>>> 04063d6e
                 case eVF_P3F_C4F_T4F_T2F_T1F_T4F:
                     AddAttribute(Attribute::CreateAttribute(AttributeUsage::Position, AttributeType::Float32_3));
                     AddAttribute(Attribute::CreateAttribute(AttributeUsage::Color, AttributeType::Float32_4));
@@ -594,7 +561,6 @@
                     AddAttribute(Attribute::CreateAttribute(AttributeUsage::TexCoord, AttributeType::Float32_4));
                     m_enum = eVF_P3F_C4F_T4F_T2F_T1F_T3F_T4F;
                     break;
-<<<<<<< HEAD
                 case eVF_P3F_C4F_T4F_T2F_T1F_T3F_T3F_T4F:
                     AddAttribute(Attribute::CreateAttribute(AttributeUsage::Position, AttributeType::Float32_3));
                     AddAttribute(Attribute::CreateAttribute(AttributeUsage::Color, AttributeType::Float32_4));
@@ -606,8 +572,6 @@
                     AddAttribute(Attribute::CreateAttribute(AttributeUsage::TexCoord, AttributeType::Float32_4));
                     m_enum = eVF_P3F_C4F_T4F_T2F_T1F_T3F_T3F_T4F;
                     break;
-=======
->>>>>>> 04063d6e
                 case eVF_P3F_C4F_T2F_T2F_T1F_T4F:
                     AddAttribute(Attribute::CreateAttribute(AttributeUsage::Position, AttributeType::Float32_3));
                     AddAttribute(Attribute::CreateAttribute(AttributeUsage::Color, AttributeType::Float32_4));
@@ -627,7 +591,6 @@
                     AddAttribute(Attribute::CreateAttribute(AttributeUsage::TexCoord, AttributeType::Float32_4));
                     m_enum = eVF_P3F_C4F_T2F_T2F_T1F_T3F_T4F;
                     break;
-<<<<<<< HEAD
                 case eVF_P3F_C4F_T2F_T2F_T1F_T3F_T3F_T4F:
                     AddAttribute(Attribute::CreateAttribute(AttributeUsage::Position, AttributeType::Float32_3));
                     AddAttribute(Attribute::CreateAttribute(AttributeUsage::Color, AttributeType::Float32_4));
@@ -639,8 +602,6 @@
                     AddAttribute(Attribute::CreateAttribute(AttributeUsage::TexCoord, AttributeType::Float32_4));
                     m_enum = eVF_P3F_C4F_T2F_T2F_T1F_T3F_T3F_T4F;
                     break;
-=======
->>>>>>> 04063d6e
                 case eVF_P3F_C4F_T2F_T2F_T1F_T1F_T4F:
                     AddAttribute(Attribute::CreateAttribute(AttributeUsage::Position, AttributeType::Float32_3));
                     AddAttribute(Attribute::CreateAttribute(AttributeUsage::Color, AttributeType::Float32_4));
@@ -662,7 +623,6 @@
                     AddAttribute(Attribute::CreateAttribute(AttributeUsage::TexCoord, AttributeType::Float32_4));
                     m_enum = eVF_P3F_C4F_T2F_T2F_T1F_T1F_T3F_T4F;
                     break;
-<<<<<<< HEAD
                 case eVF_P3F_C4F_T2F_T2F_T1F_T1F_T3F_T3F_T4F:
                     AddAttribute(Attribute::CreateAttribute(AttributeUsage::Position, AttributeType::Float32_3));
                     AddAttribute(Attribute::CreateAttribute(AttributeUsage::Color, AttributeType::Float32_4));
@@ -675,8 +635,6 @@
                     AddAttribute(Attribute::CreateAttribute(AttributeUsage::TexCoord, AttributeType::Float32_4));
                     m_enum = eVF_P3F_C4F_T2F_T2F_T1F_T1F_T3F_T3F_T4F;
                     break;
-                    // PopcornFX - Input0 Input1
-=======
                 case eVF_P4F_T2F_C4F_T4F_T4F_T4F:
                     AddAttribute(Attribute::CreateAttribute(AttributeUsage::Position, AttributeType::Float32_4));
                     AddAttribute(Attribute::CreateAttribute(AttributeUsage::TexCoord, AttributeType::Float32_2));
@@ -686,7 +644,6 @@
                     AddAttribute(Attribute::CreateAttribute(AttributeUsage::TexCoord, AttributeType::Float32_4));
                     m_enum = eVF_P4F_T2F_C4F_T4F_T4F_T4F;
                     break;
->>>>>>> 04063d6e
                 case eVF_P3F_C4F_T2F_T4F_T4F:
                     AddAttribute(Attribute::CreateAttribute(AttributeUsage::Position, AttributeType::Float32_3));
                     AddAttribute(Attribute::CreateAttribute(AttributeUsage::Color, AttributeType::Float32_4));
@@ -704,7 +661,6 @@
                     AddAttribute(Attribute::CreateAttribute(AttributeUsage::TexCoord, AttributeType::Float32_4));
                     m_enum = eVF_P3F_C4F_T2F_T3F_T4F_T4F;
                     break;
-<<<<<<< HEAD
                 case eVF_P3F_C4F_T2F_T3F_T3F_T4F_T4F:
                     AddAttribute(Attribute::CreateAttribute(AttributeUsage::Position, AttributeType::Float32_3));
                     AddAttribute(Attribute::CreateAttribute(AttributeUsage::Color, AttributeType::Float32_4));
@@ -715,8 +671,6 @@
                     AddAttribute(Attribute::CreateAttribute(AttributeUsage::TexCoord, AttributeType::Float32_4));
                     m_enum = eVF_P3F_C4F_T2F_T3F_T3F_T4F_T4F;
                     break;
-=======
->>>>>>> 04063d6e
                 case eVF_P3F_C4F_T2F_T1F_T4F_T4F:
                     AddAttribute(Attribute::CreateAttribute(AttributeUsage::Position, AttributeType::Float32_3));
                     AddAttribute(Attribute::CreateAttribute(AttributeUsage::Color, AttributeType::Float32_4));
@@ -736,7 +690,6 @@
                     AddAttribute(Attribute::CreateAttribute(AttributeUsage::TexCoord, AttributeType::Float32_4));
                     m_enum = eVF_P3F_C4F_T2F_T1F_T3F_T4F_T4F;
                     break;
-<<<<<<< HEAD
                 case eVF_P3F_C4F_T2F_T1F_T3F_T3F_T4F_T4F:
                     AddAttribute(Attribute::CreateAttribute(AttributeUsage::Position, AttributeType::Float32_3));
                     AddAttribute(Attribute::CreateAttribute(AttributeUsage::Color, AttributeType::Float32_4));
@@ -748,8 +701,6 @@
                     AddAttribute(Attribute::CreateAttribute(AttributeUsage::TexCoord, AttributeType::Float32_4));
                     m_enum = eVF_P3F_C4F_T2F_T1F_T3F_T3F_T4F_T4F;
                     break;
-=======
->>>>>>> 04063d6e
                 case eVF_P3F_C4F_T4F_T2F_T4F_T4F:
                     AddAttribute(Attribute::CreateAttribute(AttributeUsage::Position, AttributeType::Float32_3));
                     AddAttribute(Attribute::CreateAttribute(AttributeUsage::Color, AttributeType::Float32_4));
@@ -769,7 +720,6 @@
                     AddAttribute(Attribute::CreateAttribute(AttributeUsage::TexCoord, AttributeType::Float32_4));
                     m_enum = eVF_P3F_C4F_T4F_T2F_T3F_T4F_T4F;
                     break;
-<<<<<<< HEAD
                 case eVF_P3F_C4F_T4F_T2F_T3F_T3F_T4F_T4F:
                     AddAttribute(Attribute::CreateAttribute(AttributeUsage::Position, AttributeType::Float32_3));
                     AddAttribute(Attribute::CreateAttribute(AttributeUsage::Color, AttributeType::Float32_4));
@@ -781,8 +731,6 @@
                     AddAttribute(Attribute::CreateAttribute(AttributeUsage::TexCoord, AttributeType::Float32_4));
                     m_enum = eVF_P3F_C4F_T4F_T2F_T3F_T3F_T4F_T4F;
                     break;
-=======
->>>>>>> 04063d6e
                 case eVF_P3F_C4F_T4F_T2F_T1F_T4F_T4F:
                     AddAttribute(Attribute::CreateAttribute(AttributeUsage::Position, AttributeType::Float32_3));
                     AddAttribute(Attribute::CreateAttribute(AttributeUsage::Color, AttributeType::Float32_4));
@@ -804,7 +752,6 @@
                     AddAttribute(Attribute::CreateAttribute(AttributeUsage::TexCoord, AttributeType::Float32_4));
                     m_enum = eVF_P3F_C4F_T4F_T2F_T1F_T3F_T4F_T4F;
                     break;
-<<<<<<< HEAD
                 case eVF_P3F_C4F_T4F_T2F_T1F_T3F_T3F_T4F_T4F:
                     AddAttribute(Attribute::CreateAttribute(AttributeUsage::Position, AttributeType::Float32_3));
                     AddAttribute(Attribute::CreateAttribute(AttributeUsage::Color, AttributeType::Float32_4));
@@ -817,8 +764,6 @@
                     AddAttribute(Attribute::CreateAttribute(AttributeUsage::TexCoord, AttributeType::Float32_4));
                     m_enum = eVF_P3F_C4F_T4F_T2F_T1F_T3F_T3F_T4F_T4F;
                     break;
-=======
->>>>>>> 04063d6e
                 case eVF_P3F_C4F_T2F_T2F_T1F_T4F_T4F:
                     AddAttribute(Attribute::CreateAttribute(AttributeUsage::Position, AttributeType::Float32_3));
                     AddAttribute(Attribute::CreateAttribute(AttributeUsage::Color, AttributeType::Float32_4));
@@ -840,7 +785,6 @@
                     AddAttribute(Attribute::CreateAttribute(AttributeUsage::TexCoord, AttributeType::Float32_4));
                     m_enum = eVF_P3F_C4F_T2F_T2F_T1F_T3F_T4F_T4F;
                     break;
-<<<<<<< HEAD
                 case eVF_P3F_C4F_T2F_T2F_T1F_T3F_T3F_T4F_T4F:
                     AddAttribute(Attribute::CreateAttribute(AttributeUsage::Position, AttributeType::Float32_3));
                     AddAttribute(Attribute::CreateAttribute(AttributeUsage::Color, AttributeType::Float32_4));
@@ -853,8 +797,6 @@
                     AddAttribute(Attribute::CreateAttribute(AttributeUsage::TexCoord, AttributeType::Float32_4));
                     m_enum = eVF_P3F_C4F_T2F_T2F_T1F_T3F_T3F_T4F_T4F;
                     break;
-=======
->>>>>>> 04063d6e
                 case eVF_P3F_C4F_T2F_T2F_T1F_T1F_T4F_T4F:
                     AddAttribute(Attribute::CreateAttribute(AttributeUsage::Position, AttributeType::Float32_3));
                     AddAttribute(Attribute::CreateAttribute(AttributeUsage::Color, AttributeType::Float32_4));
@@ -878,7 +820,6 @@
                     AddAttribute(Attribute::CreateAttribute(AttributeUsage::TexCoord, AttributeType::Float32_4));
                     m_enum = eVF_P3F_C4F_T2F_T2F_T1F_T1F_T3F_T4F_T4F;
                     break;
-<<<<<<< HEAD
                 case eVF_P3F_C4F_T2F_T2F_T1F_T1F_T3F_T3F_T4F_T4F:
                     AddAttribute(Attribute::CreateAttribute(AttributeUsage::Position, AttributeType::Float32_3));
                     AddAttribute(Attribute::CreateAttribute(AttributeUsage::Color, AttributeType::Float32_4));
@@ -892,8 +833,6 @@
                     AddAttribute(Attribute::CreateAttribute(AttributeUsage::TexCoord, AttributeType::Float32_4));
                     m_enum = eVF_P3F_C4F_T2F_T2F_T1F_T1F_T3F_T3F_T4F_T4F;
                     break;
-#endif
-=======
                 case eVF_P4F_T2F_C4F_T4F_T4F_T4F_T4F:
                     AddAttribute(Attribute::CreateAttribute(AttributeUsage::Position, AttributeType::Float32_4));
                     AddAttribute(Attribute::CreateAttribute(AttributeUsage::TexCoord, AttributeType::Float32_2));
@@ -904,7 +843,6 @@
                     AddAttribute(Attribute::CreateAttribute(AttributeUsage::TexCoord, AttributeType::Float32_4));
                     m_enum = eVF_P4F_T2F_C4F_T4F_T4F_T4F_T4F;
                     break;
->>>>>>> 04063d6e
                 case eVF_Max:
                 default:
                     AZ_Error("VF", false, "Invalid vertex format");
@@ -1087,8 +1025,8 @@
             //! Calculates the sum of the size in bytes of all attributes that make up this format
             void CalculateStrideAndUsageCounts()
             {
-                static_assert((uint32)AttributeUsage::NumUsages <= 8, "We use 3 bits to represent usage so we only support 8 usages for a vertex format attribute.");
-                static_assert((uint32)AttributeType::NumTypes <= 32, "We use 5 bits to represent type so we only support up to 32 types for a vertex format attribute.");
+                AZ_STATIC_ASSERT((uint32)AttributeUsage::NumUsages <= 8, "We use 3 bits to represent usage so we only support 8 usages for a vertex format attribute.");
+                AZ_STATIC_ASSERT((uint32)AttributeType::NumTypes <= 32, "We use 5 bits to represent type so we only support up to 32 types for a vertex format attribute.");
 
                 for (uint index = 0; index < (uint)AttributeUsage::NumUsages; ++index)
                 {
@@ -1110,10 +1048,8 @@
 
 #ifdef PARTICLE_MOTION_BLUR
             static const uint32_t kMaxAttributes = 8;
-#elif defined(POPCORNFX_PARTICLES)
+#else
             static const uint32_t kMaxAttributes = 10;
-#else
-            static const uint32_t kMaxAttributes = 9;
 #endif
             uint8 m_vertexAttributes[kMaxAttributes] = { 0 };
 
