/*
* All or portions of this file Copyright (c) Amazon.com, Inc. or its affiliates or
* its licensors.
*
* For complete copyright and license terms please see the LICENSE at the root of this
* distribution (the "License"). All use of this software is governed by the License,
* or, if provided, by the license below or the license accompanying this file. Do not
* remove or modify any license notices. This file is distributed on an "AS IS" BASIS,
* WITHOUT WARRANTIES OR CONDITIONS OF ANY KIND, either express or implied.
*
*/
#include "StdAfx.h"
#include <AzTest/AzTest.h>
#include <AzCore/UnitTest/TestTypes.h>
#include <AzCore/UnitTest/UnitTest.h>
#include "Common/Shaders/Vertex.h"
#include "DriverD3D.h"

// General vertex stream stride
int32 m_cSizeVF[eVF_Max] =
{
    0,
    
    sizeof(SVF_P3F_C4B_T2F),
    sizeof(SVF_P3F_C4B_T2F_T2F),
    sizeof(SVF_P3S_C4B_T2S),
    sizeof(SVF_P3S_C4B_T2S_T2S),
    sizeof(SVF_P3S_N4B_C4B_T2S),

    sizeof(SVF_P3F_C4B_T4B_N3F2),
    sizeof(SVF_TP3F_C4B_T2F),
    sizeof(SVF_TP3F_T2F_T3F),
    sizeof(SVF_P3F_T3F),
    sizeof(SVF_P3F_T2F_T3F),

    sizeof(SVF_T2F),
    sizeof(SVF_W4B_I4S),
    sizeof(SVF_C4B_C4B),
    sizeof(SVF_P3F_P3F_I4B),
    sizeof(SVF_P3F),

    sizeof(SVF_C4B_T2S),

    sizeof(SVF_P2F_T4F_C4F),
    sizeof(SVF_P2F_T4F_T4F_C4F),

    sizeof(SVF_P2S_N4B_C4B_T1F),
    sizeof(SVF_P3F_C4B_T2S),

<<<<<<< HEAD
    sizeof(SVF_P2F_C4B_T2F_F4B),
    sizeof(SVF_P3F_C4B),

#ifdef POPCORNFX_PARTICLES
    // PopcornFX - Base
    sizeof(SVF_P3F_C4F_T2F),
    sizeof(SVF_P3F_C4F_T2F_T3F),
    sizeof(SVF_P3F_C4F_T2F_T3F_T3F),
    sizeof(SVF_P3F_C4F_T2F_T1F),
    sizeof(SVF_P3F_C4F_T2F_T1F_T3F),
    sizeof(SVF_P3F_C4F_T2F_T1F_T3F_T3F),
    sizeof(SVF_P3F_C4F_T4F_T2F),
    sizeof(SVF_P3F_C4F_T4F_T2F_T3F),
    sizeof(SVF_P3F_C4F_T4F_T2F_T3F_T3F),
    sizeof(SVF_P3F_C4F_T4F_T2F_T1F),
    sizeof(SVF_P3F_C4F_T4F_T2F_T1F_T3F),
    sizeof(SVF_P3F_C4F_T4F_T2F_T1F_T3F_T3F),
    sizeof(SVF_P3F_C4F_T2F_T2F_T1F),
    sizeof(SVF_P3F_C4F_T2F_T2F_T1F_T3F),
    sizeof(SVF_P3F_C4F_T2F_T2F_T1F_T3F_T3F),
    sizeof(SVF_P3F_C4F_T2F_T2F_T1F_T1F),
    sizeof(SVF_P3F_C4F_T2F_T2F_T1F_T1F_T3F),
    sizeof(SVF_P3F_C4F_T2F_T2F_T1F_T1F_T3F_T3F),
    // PopcornFX - Input0
    sizeof(SVF_P3F_C4F_T2F_T4F),
    sizeof(SVF_P3F_C4F_T2F_T3F_T4F),
    sizeof(SVF_P3F_C4F_T2F_T3F_T3F_T4F),
    sizeof(SVF_P3F_C4F_T2F_T1F_T4F),
    sizeof(SVF_P3F_C4F_T2F_T1F_T3F_T4F),
    sizeof(SVF_P3F_C4F_T2F_T1F_T3F_T3F_T4F),
    sizeof(SVF_P3F_C4F_T4F_T2F_T4F),
    sizeof(SVF_P3F_C4F_T4F_T2F_T3F_T4F),
    sizeof(SVF_P3F_C4F_T4F_T2F_T3F_T3F_T4F),
    sizeof(SVF_P3F_C4F_T4F_T2F_T1F_T4F),
    sizeof(SVF_P3F_C4F_T4F_T2F_T1F_T3F_T4F),
    sizeof(SVF_P3F_C4F_T4F_T2F_T1F_T3F_T3F_T4F),
    sizeof(SVF_P3F_C4F_T2F_T2F_T1F_T4F),
    sizeof(SVF_P3F_C4F_T2F_T2F_T1F_T3F_T4F),
    sizeof(SVF_P3F_C4F_T2F_T2F_T1F_T3F_T3F_T4F),
    sizeof(SVF_P3F_C4F_T2F_T2F_T1F_T1F_T4F),
    sizeof(SVF_P3F_C4F_T2F_T2F_T1F_T1F_T3F_T4F),
    sizeof(SVF_P3F_C4F_T2F_T2F_T1F_T1F_T3F_T3F_T4F),
    // PopcornFX - Input0 Input1
    sizeof(SVF_P3F_C4F_T2F_T4F_T4F),
    sizeof(SVF_P3F_C4F_T2F_T3F_T4F_T4F),
    sizeof(SVF_P3F_C4F_T2F_T3F_T3F_T4F_T4F),
    sizeof(SVF_P3F_C4F_T2F_T1F_T4F_T4F),
    sizeof(SVF_P3F_C4F_T2F_T1F_T3F_T4F_T4F),
    sizeof(SVF_P3F_C4F_T2F_T1F_T3F_T3F_T4F_T4F),
    sizeof(SVF_P3F_C4F_T4F_T2F_T4F_T4F),
    sizeof(SVF_P3F_C4F_T4F_T2F_T3F_T4F_T4F),
    sizeof(SVF_P3F_C4F_T4F_T2F_T3F_T3F_T4F_T4F),
    sizeof(SVF_P3F_C4F_T4F_T2F_T1F_T4F_T4F),
    sizeof(SVF_P3F_C4F_T4F_T2F_T1F_T3F_T4F_T4F),
    sizeof(SVF_P3F_C4F_T4F_T2F_T1F_T3F_T3F_T4F_T4F),
    sizeof(SVF_P3F_C4F_T2F_T2F_T1F_T4F_T4F),
    sizeof(SVF_P3F_C4F_T2F_T2F_T1F_T3F_T4F_T4F),
    sizeof(SVF_P3F_C4F_T2F_T2F_T1F_T3F_T3F_T4F_T4F),
    sizeof(SVF_P3F_C4F_T2F_T2F_T1F_T1F_T4F_T4F),
    sizeof(SVF_P3F_C4F_T2F_T2F_T1F_T1F_T3F_T4F_T4F),
    sizeof(SVF_P3F_C4F_T2F_T2F_T1F_T1F_T3F_T3F_T4F_T4F),
#endif

=======
    sizeof(SVF_P2F_C4B_T2F_F4B),    
    sizeof(SVF_P3F_C4B),

    sizeof(SVF_P3F_C4F_T2F),  //format number 23 (for testing verification)
    sizeof(SVF_P3F_C4F_T2F_T3F),
    sizeof(SVF_P3F_C4F_T2F_T1F),
    sizeof(SVF_P3F_C4F_T2F_T1F_T3F),
    sizeof(SVF_P3F_C4F_T4F_T2F),
    sizeof(SVF_P3F_C4F_T4F_T2F_T3F),
    sizeof(SVF_P3F_C4F_T4F_T2F_T1F),
    sizeof(SVF_P3F_C4F_T4F_T2F_T1F_T3F),  //30
    sizeof(SVF_P3F_C4F_T2F_T2F_T1F),
    sizeof(SVF_P3F_C4F_T2F_T2F_T1F_T3F),
    sizeof(SVF_P3F_C4F_T2F_T2F_T1F_T1F),
    sizeof(SVF_P3F_C4F_T2F_T2F_T1F_T1F_T3F),
    sizeof(SVF_P4F_T2F_C4F_T4F_T4F),  //35
    sizeof(SVF_P3F_C4F_T2F_T4F),
    sizeof(SVF_P3F_C4F_T2F_T3F_T4F),
    sizeof(SVF_P3F_C4F_T2F_T1F_T4F),
    sizeof(SVF_P3F_C4F_T2F_T1F_T3F_T4F),
    sizeof(SVF_P3F_C4F_T4F_T2F_T4F),  //40
    sizeof(SVF_P3F_C4F_T4F_T2F_T3F_T4F),
    sizeof(SVF_P3F_C4F_T4F_T2F_T1F_T4F),
    sizeof(SVF_P3F_C4F_T4F_T2F_T1F_T3F_T4F),
    sizeof(SVF_P3F_C4F_T2F_T2F_T1F_T4F),
    sizeof(SVF_P3F_C4F_T2F_T2F_T1F_T3F_T4F),  //45
    sizeof(SVF_P3F_C4F_T2F_T2F_T1F_T1F_T4F),
    sizeof(SVF_P3F_C4F_T2F_T2F_T1F_T1F_T3F_T4F),
    sizeof(SVF_P4F_T2F_C4F_T4F_T4F_T4F),
    sizeof(SVF_P3F_C4F_T2F_T4F_T4F),
    sizeof(SVF_P3F_C4F_T2F_T3F_T4F_T4F),  //50
    sizeof(SVF_P3F_C4F_T2F_T1F_T4F_T4F),
    sizeof(SVF_P3F_C4F_T2F_T1F_T3F_T4F_T4F),
    sizeof(SVF_P3F_C4F_T4F_T2F_T4F_T4F),
    sizeof(SVF_P3F_C4F_T4F_T2F_T3F_T4F_T4F),
    sizeof(SVF_P3F_C4F_T4F_T2F_T1F_T4F_T4F),  //55
    sizeof(SVF_P3F_C4F_T4F_T2F_T1F_T3F_T4F_T4F),
    sizeof(SVF_P3F_C4F_T2F_T2F_T1F_T4F_T4F),
    sizeof(SVF_P3F_C4F_T2F_T2F_T1F_T3F_T4F_T4F),
    sizeof(SVF_P3F_C4F_T2F_T2F_T1F_T1F_T4F_T4F),
    sizeof(SVF_P3F_C4F_T2F_T2F_T1F_T1F_T3F_T4F_T4F),  //60
    sizeof(SVF_P4F_T2F_C4F_T4F_T4F_T4F_T4F),
>>>>>>> 04063d6e
};

// Legacy table copied from RenderMesh.cpp
#define OOFS(t, x) ((int)offsetof(t, x))

SBufInfoTable m_cBufInfoTable[eVF_Max] =
{
    // { Texcoord, Color, Normal }
    {
        -1, -1, -1
    },
    {      //eVF_P3F_C4B_T2F
        OOFS(SVF_P3F_C4B_T2F, st),
        OOFS(SVF_P3F_C4B_T2F, color.dcolor),
        -1
    },

    {      //eVF_P3F_C4B_T2F_T2F
        OOFS(SVF_P3F_C4B_T2F_T2F, st),
        OOFS(SVF_P3F_C4B_T2F_T2F, color.dcolor),
        -1
    },


    {      //eVF_P3S_C4B_T2S
        OOFS(SVF_P3S_C4B_T2S, st),
        OOFS(SVF_P3S_C4B_T2S, color.dcolor),
-1
    },

    {      //eVF_P3S_C4B_T2S_T2S
        OOFS(SVF_P3S_C4B_T2S_T2S, st),
        OOFS(SVF_P3S_C4B_T2S_T2S, color.dcolor),
        -1
    },

    {      //eVF_P3S_N4B_C4B_T2S
        OOFS(SVF_P3S_N4B_C4B_T2S, st),
        OOFS(SVF_P3S_N4B_C4B_T2S, color.dcolor),
        OOFS(SVF_P3S_N4B_C4B_T2S, normal)
    },
    {     // eVF_P3F_C4B_T4B_N3F2
        -1,
        OOFS(SVF_P3F_C4B_T4B_N3F2, color.dcolor),
        -1
    },
    {     // eVF_TP3F_C4B_T2F
        OOFS(SVF_TP3F_C4B_T2F, st),
        OOFS(SVF_TP3F_C4B_T2F, color.dcolor),
        -1
    },
    {     // eVF_TP3F_T2F_T3F
        OOFS(SVF_TP3F_T2F_T3F, st0),
        -1,
        -1
    },
    {     // eVF_P3F_T3F
        OOFS(SVF_P3F_T3F, st),
        -1,
        -1
    },
    {     // eVF_P3F_T2F_T3F
        OOFS(SVF_P3F_T2F_T3F, st0),
        -1,
        -1
    },
    {// eVF_T2F
        OOFS(SVF_T2F, st),
        -1,
        -1
    },
    { -1, -1, -1 },// eVF_W4B_I4S
    { -1, -1, -1 },// eVF_C4B_C4B
    { -1, -1, -1 },// eVF_P3F_P3F_I4B

    {
        -1,
        -1,
        -1
    },
    {     // eVF_C4B_T2S
        OOFS(SVF_C4B_T2S, st),
        OOFS(SVF_C4B_T2S, color.dcolor),
        -1
    },
    {    // eVF_P2F_T4F_C4F
        OOFS(SVF_P2F_T4F_C4F, st),
        OOFS(SVF_P2F_T4F_C4F, color),
        -1
    },
    {   // eVF_P2F_T4F_T4F_C4F
        OOFS(SVF_P2F_T4F_T4F_C4F, st),
        OOFS(SVF_P2F_T4F_T4F_C4F, color),
        -1
    },
    {     // eVF_P2S_N4B_C4B_T1F
        OOFS(SVF_P2S_N4B_C4B_T1F, z),
        OOFS(SVF_P2S_N4B_C4B_T1F, color.dcolor),
        OOFS(SVF_P2S_N4B_C4B_T1F, normal)
    },
    {     // eVF_P3F_C4B_T2S
        OOFS(SVF_P3F_C4B_T2S, st),
        OOFS(SVF_P3F_C4B_T2S, color.dcolor),
        -1
    },
    {     // SVF_P2F_C4B_T2F_F4B
        OOFS(SVF_P2F_C4B_T2F_F4B, st),
        OOFS(SVF_P2F_C4B_T2F_F4B, color.dcolor),
        -1
    },
    {     // eVF_P3F_C4B
        -1,
        OOFS(SVF_P3F_C4B, color.dcolor),
        -1
    },
<<<<<<< HEAD
#ifdef POPCORNFX_PARTICLES
    // PopcornFX - Base
    {
        OOFS(SVF_P3F_C4F_T2F, uv),
        OOFS(SVF_P3F_C4F_T2F, color),
        -1
    },
    {
        OOFS(SVF_P3F_C4F_T2F_T3F, uv),
        OOFS(SVF_P3F_C4F_T2F_T3F, color),
        -1,
    },
    {
        OOFS(SVF_P3F_C4F_T2F_T3F_T3F, uv),
        OOFS(SVF_P3F_C4F_T2F_T3F_T3F, color),
        -1,
    },
    {
        OOFS(SVF_P3F_C4F_T2F_T1F, uv),
        OOFS(SVF_P3F_C4F_T2F_T1F, color),
        -1,
    },
    {
        OOFS(SVF_P3F_C4F_T2F_T1F_T3F, uv),
        OOFS(SVF_P3F_C4F_T2F_T1F_T3F, color),
        -1,
    },
    {
        OOFS(SVF_P3F_C4F_T2F_T1F_T3F_T3F, uv),
        OOFS(SVF_P3F_C4F_T2F_T1F_T3F_T3F, color),
        -1,
    },
    {
        OOFS(SVF_P3F_C4F_T4F_T2F, uvScaleAndOffset),
        OOFS(SVF_P3F_C4F_T4F_T2F, color),
        -1,
    },
    {
        OOFS(SVF_P3F_C4F_T4F_T2F_T3F, uvScaleAndOffset),
        OOFS(SVF_P3F_C4F_T4F_T2F_T3F, color),
        -1,
    },
    {
        OOFS(SVF_P3F_C4F_T4F_T2F_T3F_T3F, uvScaleAndOffset),
        OOFS(SVF_P3F_C4F_T4F_T2F_T3F_T3F, color),
        -1,
    },
    {
        OOFS(SVF_P3F_C4F_T4F_T2F_T1F, uvScaleAndOffset),
        OOFS(SVF_P3F_C4F_T4F_T2F_T1F, color),
        -1,
    },
    {
        OOFS(SVF_P3F_C4F_T4F_T2F_T1F_T3F, uvScaleAndOffset),
        OOFS(SVF_P3F_C4F_T4F_T2F_T1F_T3F, color),
        -1,
    },
    {
        OOFS(SVF_P3F_C4F_T4F_T2F_T1F_T3F_T3F, uvScaleAndOffset),
        OOFS(SVF_P3F_C4F_T4F_T2F_T1F_T3F_T3F, color),
        -1,
    },
    {
        OOFS(SVF_P3F_C4F_T2F_T2F_T1F, uv0),
        OOFS(SVF_P3F_C4F_T2F_T2F_T1F, color),
        -1,
    },
    {
        OOFS(SVF_P3F_C4F_T2F_T2F_T1F_T3F, uv0),
        OOFS(SVF_P3F_C4F_T2F_T2F_T1F_T3F, color),
        -1,
    },
    {
        OOFS(SVF_P3F_C4F_T2F_T2F_T1F_T3F_T3F, uv0),
        OOFS(SVF_P3F_C4F_T2F_T2F_T1F_T3F_T3F, color),
        -1,
    },
    {
        OOFS(SVF_P3F_C4F_T2F_T2F_T1F_T1F, uv0),
        OOFS(SVF_P3F_C4F_T2F_T2F_T1F_T1F, color),
        -1,
    },
    {
        OOFS(SVF_P3F_C4F_T2F_T2F_T1F_T1F_T3F, uv0),
        OOFS(SVF_P3F_C4F_T2F_T2F_T1F_T1F_T3F, color),
        -1,
    },
    {
        OOFS(SVF_P3F_C4F_T2F_T2F_T1F_T1F_T3F_T3F, uv0),
        OOFS(SVF_P3F_C4F_T2F_T2F_T1F_T1F_T3F_T3F, color),
        -1,
    },
    // PopcornFX - Input0
    {
        OOFS(SVF_P3F_C4F_T2F_T4F, uv),
        OOFS(SVF_P3F_C4F_T2F_T4F, color),
        -1,
    },
    {
        OOFS(SVF_P3F_C4F_T2F_T3F_T4F, uv),
        OOFS(SVF_P3F_C4F_T2F_T3F_T4F, color),
        -1,
    },
    {
        OOFS(SVF_P3F_C4F_T2F_T3F_T3F_T4F, uv),
        OOFS(SVF_P3F_C4F_T2F_T3F_T3F_T4F, color),
        -1,
    },
    {
        OOFS(SVF_P3F_C4F_T2F_T1F_T4F, uv),
        OOFS(SVF_P3F_C4F_T2F_T1F_T4F, color),
        -1,
    },
    {
        OOFS(SVF_P3F_C4F_T2F_T1F_T3F_T4F, uv),
        OOFS(SVF_P3F_C4F_T2F_T1F_T3F_T4F, color),
        -1,
    },
    {
        OOFS(SVF_P3F_C4F_T2F_T1F_T3F_T3F_T4F, uv),
        OOFS(SVF_P3F_C4F_T2F_T1F_T3F_T3F_T4F, color),
        -1,
    },
    {
        OOFS(SVF_P3F_C4F_T4F_T2F_T4F, uvScaleAndOffset),
        OOFS(SVF_P3F_C4F_T4F_T2F_T4F, color),
        -1,
    },
    {
        OOFS(SVF_P3F_C4F_T4F_T2F_T3F_T4F, uvScaleAndOffset),
        OOFS(SVF_P3F_C4F_T4F_T2F_T3F_T4F, color),
        -1,
    },
    {
        OOFS(SVF_P3F_C4F_T4F_T2F_T3F_T3F_T4F, uvScaleAndOffset),
        OOFS(SVF_P3F_C4F_T4F_T2F_T3F_T3F_T4F, color),
        -1,
    },
    {
        OOFS(SVF_P3F_C4F_T4F_T2F_T3F_T3F_T4F, uvScaleAndOffset),
        OOFS(SVF_P3F_C4F_T4F_T2F_T1F_T4F, color),
        -1,
    },
    {
        OOFS(SVF_P3F_C4F_T4F_T2F_T1F_T3F_T4F, uvScaleAndOffset),
        OOFS(SVF_P3F_C4F_T4F_T2F_T1F_T3F_T4F, color),
        -1,
    },
    {
        OOFS(SVF_P3F_C4F_T4F_T2F_T1F_T3F_T3F_T4F, uvScaleAndOffset),
        OOFS(SVF_P3F_C4F_T4F_T2F_T1F_T3F_T3F_T4F, color),
        -1,
    },
    {
        OOFS(SVF_P3F_C4F_T2F_T2F_T1F_T4F, uv0),
        OOFS(SVF_P3F_C4F_T2F_T2F_T1F_T4F, color),
        -1,
    },
    {
        OOFS(SVF_P3F_C4F_T2F_T2F_T1F_T3F_T4F, uv0),
        OOFS(SVF_P3F_C4F_T2F_T2F_T1F_T3F_T4F, color),
        -1,
    },
    {
        OOFS(SVF_P3F_C4F_T2F_T2F_T1F_T3F_T3F_T4F, uv0),
        OOFS(SVF_P3F_C4F_T2F_T2F_T1F_T3F_T3F_T4F, color),
        -1,
    },
    {
        OOFS(SVF_P3F_C4F_T2F_T2F_T1F_T1F_T4F, uv0),
        OOFS(SVF_P3F_C4F_T2F_T2F_T1F_T1F_T4F, color),
        -1,
    },
    {
        OOFS(SVF_P3F_C4F_T2F_T2F_T1F_T1F_T3F_T4F, uv0),
        OOFS(SVF_P3F_C4F_T2F_T2F_T1F_T1F_T3F_T4F, color),
        -1,
    },
    {
        OOFS(SVF_P3F_C4F_T2F_T2F_T1F_T1F_T3F_T3F_T4F, uv0),
        OOFS(SVF_P3F_C4F_T2F_T2F_T1F_T1F_T3F_T3F_T4F, color),
        -1,
    },
    // PopcornFX - Input0 Input1
    {
        OOFS(SVF_P3F_C4F_T2F_T4F_T4F, uv),
        OOFS(SVF_P3F_C4F_T2F_T4F_T4F, color),
        -1,
    },
    {
        OOFS(SVF_P3F_C4F_T2F_T3F_T4F_T4F, uv),
        OOFS(SVF_P3F_C4F_T2F_T3F_T4F_T4F, color),
        -1,
    },
    {
        OOFS(SVF_P3F_C4F_T2F_T3F_T3F_T4F_T4F, uv),
        OOFS(SVF_P3F_C4F_T2F_T3F_T3F_T4F_T4F, color),
        -1,
    },
    {
        OOFS(SVF_P3F_C4F_T2F_T1F_T4F_T4F, uv),
        OOFS(SVF_P3F_C4F_T2F_T1F_T4F_T4F, color),
        -1,
    },
    {
        OOFS(SVF_P3F_C4F_T2F_T1F_T3F_T4F_T4F, uv),
        OOFS(SVF_P3F_C4F_T2F_T1F_T3F_T4F_T4F, color),
        -1,
    },
    {
        OOFS(SVF_P3F_C4F_T2F_T1F_T3F_T3F_T4F_T4F, uv),
        OOFS(SVF_P3F_C4F_T2F_T1F_T3F_T3F_T4F_T4F, color),
        -1,
    },
    {
        OOFS(SVF_P3F_C4F_T4F_T2F_T4F_T4F, uvScaleAndOffset),
        OOFS(SVF_P3F_C4F_T4F_T2F_T4F_T4F, color),
        -1,
    },
    {
        OOFS(SVF_P3F_C4F_T4F_T2F_T3F_T4F_T4F, uvScaleAndOffset),
        OOFS(SVF_P3F_C4F_T4F_T2F_T3F_T4F_T4F, color),
        -1,
    },
    {
        OOFS(SVF_P3F_C4F_T4F_T2F_T3F_T3F_T4F_T4F, uvScaleAndOffset),
        OOFS(SVF_P3F_C4F_T4F_T2F_T3F_T3F_T4F_T4F, color),
        -1,
    },
    {
        OOFS(SVF_P3F_C4F_T4F_T2F_T1F_T4F_T4F, uvScaleAndOffset),
        OOFS(SVF_P3F_C4F_T4F_T2F_T1F_T4F_T4F, color),
        -1,
    },
    {
        OOFS(SVF_P3F_C4F_T4F_T2F_T1F_T3F_T4F_T4F, uvScaleAndOffset),
        OOFS(SVF_P3F_C4F_T4F_T2F_T1F_T3F_T4F_T4F, color),
        -1,
    },
    {
        OOFS(SVF_P3F_C4F_T4F_T2F_T1F_T3F_T3F_T4F_T4F, uvScaleAndOffset),
        OOFS(SVF_P3F_C4F_T4F_T2F_T1F_T3F_T3F_T4F_T4F, color),
        -1,
    },
    {
        OOFS(SVF_P3F_C4F_T2F_T2F_T1F_T4F_T4F, uv0),
        OOFS(SVF_P3F_C4F_T2F_T2F_T1F_T4F_T4F, color),
        -1,
    },
    {
        OOFS(SVF_P3F_C4F_T2F_T2F_T1F_T3F_T4F_T4F, uv0),
        OOFS(SVF_P3F_C4F_T2F_T2F_T1F_T3F_T4F_T4F, color),
        -1,
    },
    {
        OOFS(SVF_P3F_C4F_T2F_T2F_T1F_T3F_T3F_T4F_T4F, uv0),
        OOFS(SVF_P3F_C4F_T2F_T2F_T1F_T3F_T3F_T4F_T4F, color),
        -1,
    },
    {
        OOFS(SVF_P3F_C4F_T2F_T2F_T1F_T1F_T4F_T4F, uv0),
        OOFS(SVF_P3F_C4F_T2F_T2F_T1F_T1F_T4F_T4F, color),
        -1,
    },
    {
        OOFS(SVF_P3F_C4F_T2F_T2F_T1F_T1F_T3F_T4F_T4F, uv0),
        OOFS(SVF_P3F_C4F_T2F_T2F_T1F_T1F_T3F_T4F_T4F, color),
        -1,
    },
    {
        OOFS(SVF_P3F_C4F_T2F_T2F_T1F_T1F_T3F_T3F_T4F_T4F, uv0),
        OOFS(SVF_P3F_C4F_T2F_T2F_T1F_T1F_T3F_T3F_T4F_T4F, color),
        -1,
    },
#endif
=======
    {     // eVF_P3F_C4F_T2F
        OOFS(SVF_P3F_C4F_T2F, st),
        OOFS(SVF_P3F_C4F_T2F, color),
        -1
    },
    {     // eVF_P3F_C4F_T2F_T3F
        OOFS(SVF_P3F_C4F_T2F_T3F, st0),
        OOFS(SVF_P3F_C4F_T2F_T3F, color),
        -1
    },
    {     // eVF_P3F_C4F_T2F_T1F
        OOFS(SVF_P3F_C4F_T2F_T1F, st),
        OOFS(SVF_P3F_C4F_T2F_T1F, color),
        -1
    },
    {     // eVF_P3F_C4F_T2F_T1F_T3F
        OOFS(SVF_P3F_C4F_T2F_T1F_T3F, st0),
        OOFS(SVF_P3F_C4F_T2F_T1F_T3F, color),
        -1
    },
    {     // eVF_P3F_C4F_T4F_T2F
        OOFS(SVF_P3F_C4F_T4F_T2F, st0),
        OOFS(SVF_P3F_C4F_T4F_T2F, color),
        -1
    },
    {     // eVF_P3F_C4F_T4F_T2F_T3F
        OOFS(SVF_P3F_C4F_T4F_T2F_T3F, st0),
        OOFS(SVF_P3F_C4F_T4F_T2F_T3F, color),
        -1
    },
    {     // eVF_P3F_C4F_T4F_T2F_T1F
        OOFS(SVF_P3F_C4F_T4F_T2F_T1F, st0),
        OOFS(SVF_P3F_C4F_T4F_T2F_T1F, color),
        -1
    },
    {     // eVF_P3F_C4F_T4F_T2F_T1F_T3F
        OOFS(SVF_P3F_C4F_T4F_T2F_T1F_T3F, st0),
        OOFS(SVF_P3F_C4F_T4F_T2F_T1F_T3F, color),
        -1
    },
    {     // eVF_P3F_C4F_T2F_T2F_T1F
        OOFS(SVF_P3F_C4F_T2F_T2F_T1F, st0),
        OOFS(SVF_P3F_C4F_T2F_T2F_T1F, color),
        -1
    },
    {     // eVF_P3F_C4F_T2F_T2F_T1F_T3F
        OOFS(SVF_P3F_C4F_T2F_T2F_T1F_T3F, st0),
        OOFS(SVF_P3F_C4F_T2F_T2F_T1F_T3F, color),
        -1
    },
    {     // eVF_P3F_C4F_T2F_T2F_T1F_T1F
        OOFS(SVF_P3F_C4F_T2F_T2F_T1F_T1F, st0),
        OOFS(SVF_P3F_C4F_T2F_T2F_T1F_T1F, color),
        -1
    },
    {     // eVF_P3F_C4F_T2F_T2F_T1F_T1F_T3F
        OOFS(SVF_P3F_C4F_T2F_T2F_T1F_T1F_T3F, st0),
        OOFS(SVF_P3F_C4F_T2F_T2F_T1F_T1F_T3F, color),
        -1
    },
    {     // eVF_P4F_T2F_C4F_T4F_T4F
        OOFS(SVF_P4F_T2F_C4F_T4F_T4F, st0),
        OOFS(SVF_P4F_T2F_C4F_T4F_T4F, color),
        -1
    },
    {     // eVF_P3F_C4F_T2F_T4F
        OOFS(SVF_P3F_C4F_T2F_T4F, st0),
        OOFS(SVF_P3F_C4F_T2F_T4F, color),
        -1
    },
    {     // eVF_P3F_C4F_T2F_T3F_T4F
        OOFS(SVF_P3F_C4F_T2F_T3F_T4F, st0),
        OOFS(SVF_P3F_C4F_T2F_T3F_T4F, color),
        -1
    },
    {     // eVF_P3F_C4F_T2F_T1F_T4F
        OOFS(SVF_P3F_C4F_T2F_T1F_T4F, st0),
        OOFS(SVF_P3F_C4F_T2F_T1F_T4F, color),
        -1
    },
    {     // eVF_P3F_C4F_T2F_T1F_T3F_T4F
        OOFS(SVF_P3F_C4F_T2F_T1F_T3F_T4F, st0),
        OOFS(SVF_P3F_C4F_T2F_T1F_T3F_T4F, color),
        -1
    },
    {     // eVF_P3F_C4F_T4F_T2F_T4F
        OOFS(SVF_P3F_C4F_T4F_T2F_T4F, st0),
        OOFS(SVF_P3F_C4F_T4F_T2F_T4F, color),
        -1
    },
    {     // eVF_P3F_C4F_T4F_T2F_T3F_T4F
        OOFS(SVF_P3F_C4F_T4F_T2F_T3F_T4F, st0),
        OOFS(SVF_P3F_C4F_T4F_T2F_T3F_T4F, color),
        -1
    },
    {     // eVF_P3F_C4F_T4F_T2F_T1F_T4F
        OOFS(SVF_P3F_C4F_T4F_T2F_T1F_T4F, st0),
        OOFS(SVF_P3F_C4F_T4F_T2F_T1F_T4F, color),
        -1
    },
    {     // eVF_P3F_C4F_T4F_T2F_T1F_T3F_T4F
        OOFS(SVF_P3F_C4F_T4F_T2F_T1F_T3F_T4F, st0),
        OOFS(SVF_P3F_C4F_T4F_T2F_T1F_T3F_T4F, color),
        -1
    },
    {     // eVF_P3F_C4F_T2F_T2F_T1F_T4F
        OOFS(SVF_P3F_C4F_T2F_T2F_T1F_T4F, st0),
        OOFS(SVF_P3F_C4F_T2F_T2F_T1F_T4F, color),
        -1
    },
    {     // eVF_P3F_C4F_T2F_T2F_T1F_T3F_T4F
        OOFS(SVF_P3F_C4F_T2F_T2F_T1F_T3F_T4F, st0),
        OOFS(SVF_P3F_C4F_T2F_T2F_T1F_T3F_T4F, color),
        -1
    },
    {     // eVF_P3F_C4F_T2F_T2F_T1F_T1F_T4F
        OOFS(SVF_P3F_C4F_T2F_T2F_T1F_T1F_T4F, st0),
        OOFS(SVF_P3F_C4F_T2F_T2F_T1F_T1F_T4F, color),
        -1
    },
    {     // eVF_P3F_C4F_T2F_T2F_T1F_T1F_T3F_T4F
        OOFS(SVF_P3F_C4F_T2F_T2F_T1F_T1F_T3F_T4F, st0),
        OOFS(SVF_P3F_C4F_T2F_T2F_T1F_T1F_T3F_T4F, color),
        -1
    },
    {     // eVF_P4F_T2F_C4F_T4F_T4F_T4F
        OOFS(SVF_P4F_T2F_C4F_T4F_T4F_T4F, st0),
        OOFS(SVF_P4F_T2F_C4F_T4F_T4F_T4F, color),
        -1
    },
    {     // eVF_P3F_C4F_T2F_T4F_T4F
        OOFS(SVF_P3F_C4F_T2F_T4F_T4F, st0),
        OOFS(SVF_P3F_C4F_T2F_T4F_T4F, color),
        -1
    },
    {     // eVF_P3F_C4F_T2F_T3F_T4F_T4F
        OOFS(SVF_P3F_C4F_T2F_T3F_T4F_T4F, st0),
        OOFS(SVF_P3F_C4F_T2F_T3F_T4F_T4F, color),
        -1
    },
    {     // eVF_P3F_C4F_T2F_T1F_T4F_T4F
        OOFS(SVF_P3F_C4F_T2F_T1F_T4F_T4F, st0),
        OOFS(SVF_P3F_C4F_T2F_T1F_T4F_T4F, color),
        -1
    },
    {     // eVF_P3F_C4F_T2F_T1F_T3F_T4F_T4F
        OOFS(SVF_P3F_C4F_T2F_T1F_T3F_T4F_T4F, st0),
        OOFS(SVF_P3F_C4F_T2F_T1F_T3F_T4F_T4F, color),
        -1
    },
    {     // eVF_P3F_C4F_T4F_T2F_T4F_T4F
        OOFS(SVF_P3F_C4F_T4F_T2F_T4F_T4F, st0),
        OOFS(SVF_P3F_C4F_T4F_T2F_T4F_T4F, color),
        -1
    },
    {     // eVF_P3F_C4F_T4F_T2F_T3F_T4F_T4F
        OOFS(SVF_P3F_C4F_T4F_T2F_T3F_T4F_T4F, st0),
        OOFS(SVF_P3F_C4F_T4F_T2F_T3F_T4F_T4F, color),
        -1
    },
    {     // eVF_P3F_C4F_T4F_T2F_T1F_T4F_T4F
        OOFS(SVF_P3F_C4F_T4F_T2F_T1F_T4F_T4F, st0),
        OOFS(SVF_P3F_C4F_T4F_T2F_T1F_T4F_T4F, color),
        -1
    },
    {     // eVF_P3F_C4F_T4F_T2F_T1F_T3F_T4F_T4F
        OOFS(SVF_P3F_C4F_T4F_T2F_T1F_T3F_T4F_T4F, st0),
        OOFS(SVF_P3F_C4F_T4F_T2F_T1F_T3F_T4F_T4F, color),
        -1
    },
    {     // eVF_P3F_C4F_T2F_T2F_T1F_T4F_T4F
        OOFS(SVF_P3F_C4F_T2F_T2F_T1F_T4F_T4F, st0),
        OOFS(SVF_P3F_C4F_T2F_T2F_T1F_T4F_T4F, color),
        -1
    },
    {     // eVF_P3F_C4F_T2F_T2F_T1F_T3F_T4F_T4F
        OOFS(SVF_P3F_C4F_T2F_T2F_T1F_T3F_T4F_T4F, st0),
        OOFS(SVF_P3F_C4F_T2F_T2F_T1F_T3F_T4F_T4F, color),
        -1
    },
    {     // eVF_P3F_C4F_T2F_T2F_T1F_T1F_T4F_T4F
        OOFS(SVF_P3F_C4F_T2F_T2F_T1F_T1F_T4F_T4F, st0),
        OOFS(SVF_P3F_C4F_T2F_T2F_T1F_T1F_T4F_T4F, color),
        -1
    },
    {     // eVF_P3F_C4F_T2F_T2F_T1F_T1F_T3F_T4F_T4F
        OOFS(SVF_P3F_C4F_T2F_T2F_T1F_T1F_T3F_T4F_T4F, st0),
        OOFS(SVF_P3F_C4F_T2F_T2F_T1F_T1F_T3F_T4F_T4F, color),
        -1
    },
    {     // eVF_P4F_T2F_C4F_T4F_T4F_T4F_T4F
        OOFS(SVF_P4F_T2F_C4F_T4F_T4F_T4F_T4F, st0),
        OOFS(SVF_P4F_T2F_C4F_T4F_T4F_T4F_T4F, color),
        -1
    },
>>>>>>> 04063d6e
};
#undef OOFS

AZStd::vector<D3D11_INPUT_ELEMENT_DESC> Legacy_InitBaseStreamD3DVertexDeclaration(EVertexFormat nFormat)
{
    //========================================================================================
    // base stream declarations (stream 0)
    D3D11_INPUT_ELEMENT_DESC elemPosHalf = { "POSITION", 0, DXGI_FORMAT_R16G16B16A16_FLOAT, 0, 0, D3D11_INPUT_PER_VERTEX_DATA, 0 };
    D3D11_INPUT_ELEMENT_DESC elemTCHalf = { "TEXCOORD", 0, DXGI_FORMAT_R16G16_FLOAT, 0, 0, D3D11_INPUT_PER_VERTEX_DATA, 0 };

    D3D11_INPUT_ELEMENT_DESC elemPos = { "POSITION", 0, DXGI_FORMAT_R32G32B32_FLOAT, 0, 0, D3D11_INPUT_PER_VERTEX_DATA, 0 };
    D3D11_INPUT_ELEMENT_DESC elemPos2 = { "POSITION", 0, DXGI_FORMAT_R32G32_FLOAT, 0, 0, D3D11_INPUT_PER_VERTEX_DATA, 0 };
    D3D11_INPUT_ELEMENT_DESC elemPosTR = { "POSITION", 0, DXGI_FORMAT_R32G32B32A32_FLOAT, 0, 0, D3D11_INPUT_PER_VERTEX_DATA, 0 };  // position
    D3D11_INPUT_ELEMENT_DESC elemPos2Half = { "POSITION", 0, DXGI_FORMAT_R16G16_FLOAT, 0, 0, D3D11_INPUT_PER_VERTEX_DATA, 0 };
    D3D11_INPUT_ELEMENT_DESC elemPos1 = { "POSITION", 1, DXGI_FORMAT_R32_FLOAT, 0, 0, D3D11_INPUT_PER_VERTEX_DATA, 0 };

    D3D11_INPUT_ELEMENT_DESC elemNormalB = { "NORMAL", 0, DXGI_FORMAT_R8G8B8A8_UNORM, 0, 0, D3D11_INPUT_PER_VERTEX_DATA, 0 };
    D3D11_INPUT_ELEMENT_DESC elemTan = { "TEXCOORD", 0, DXGI_FORMAT_R32G32B32_FLOAT, 0, 0, D3D11_INPUT_PER_VERTEX_DATA, 0 };       // axis/size
    D3D11_INPUT_ELEMENT_DESC elemBitan = { "TEXCOORD", 1, DXGI_FORMAT_R32G32B32_FLOAT, 0, 0, D3D11_INPUT_PER_VERTEX_DATA, 0 };    // axis/size
    D3D11_INPUT_ELEMENT_DESC elemColor = { "COLOR", 0, DXGI_FORMAT_R8G8B8A8_UNORM, 0, 0, D3D11_INPUT_PER_VERTEX_DATA, 0 };        // diffuse
    D3D11_INPUT_ELEMENT_DESC elemColorF = { "COLOR", 0, DXGI_FORMAT_R32G32B32A32_FLOAT, 0, 0, D3D11_INPUT_PER_VERTEX_DATA, 0 };   // general color
    D3D11_INPUT_ELEMENT_DESC elemTC0 = { "TEXCOORD", 0, DXGI_FORMAT_R32G32_FLOAT, 0, 0, D3D11_INPUT_PER_VERTEX_DATA, 0 };      // texture
    D3D11_INPUT_ELEMENT_DESC elemTC1 = { "TEXCOORD", 1, DXGI_FORMAT_R32G32_FLOAT, 0, 0, D3D11_INPUT_PER_VERTEX_DATA, 0 };      // texture
    D3D11_INPUT_ELEMENT_DESC elemTC2 = { "TEXCOORD", 2, DXGI_FORMAT_R32G32_FLOAT, 0, 0, D3D11_INPUT_PER_VERTEX_DATA, 0 };      // texture
    D3D11_INPUT_ELEMENT_DESC elemTC1_3 = { "TEXCOORD", 1, DXGI_FORMAT_R32G32B32_FLOAT, 0, 0, D3D11_INPUT_PER_VERTEX_DATA, 0 };      // texture
    D3D11_INPUT_ELEMENT_DESC elemTC0_4 = { "TEXCOORD", 0, DXGI_FORMAT_R32G32B32A32_FLOAT, 0, 0, D3D11_INPUT_PER_VERTEX_DATA, 0 };      // texture
    D3D11_INPUT_ELEMENT_DESC elemTC0_1 = { "TEXCOORD", 0, DXGI_FORMAT_R32_FLOAT, 0, 0, D3D11_INPUT_PER_VERTEX_DATA, 0 };      // texture
    D3D11_INPUT_ELEMENT_DESC elemTC3_4 = { "TEXCOORD", 3, DXGI_FORMAT_R32G32B32A32_FLOAT, 0, 0, D3D11_INPUT_PER_VERTEX_DATA, 0 };      // texture

    AZ::Vertex::Format vertexFormat = AZ::Vertex::Format((EVertexFormat)nFormat);
    AZStd::vector<D3D11_INPUT_ELEMENT_DESC> decl;

    uint texCoordOffset = 0;
    bool hasTexCoord = vertexFormat.TryCalculateOffset(texCoordOffset, AZ::Vertex::AttributeUsage::TexCoord);
    uint colorOffset = 0;
    bool hasColor = vertexFormat.TryCalculateOffset(colorOffset, AZ::Vertex::AttributeUsage::Color);
    uint normalOffset = 0;
    bool hasNormal = vertexFormat.TryCalculateOffset(normalOffset, AZ::Vertex::AttributeUsage::Normal);

    // Position

    switch (nFormat)
    {
    case eVF_TP3F_C4B_T2F:
    case eVF_TP3F_T2F_T3F:
        decl.push_back(elemPosTR);
        break;
    case eVF_P3S_C4B_T2S:
    case eVF_P3S_N4B_C4B_T2S:
        decl.push_back(elemPosHalf);
        break;
    case eVF_P2S_N4B_C4B_T1F:
        decl.push_back(elemPos2Half);
        break;
    case eVF_P2F_T4F_C4F:
        decl.push_back(elemPos2);
        break;
    case eVF_T2F:
    case eVF_C4B_T2S:
    case eVF_Unknown:
        break;
    default:
        decl.push_back(elemPos);
    }

    // Normal
    if (hasNormal)
    {
        elemNormalB.AlignedByteOffset = normalOffset;
        decl.push_back(elemNormalB);
    }

#ifdef PARTICLE_MOTION_BLUR
    if (nFormat == eVF_P3F_C4B_T4B_N3F2)
    {
        elemTC0_4.AlignedByteOffset = (int)offsetof(SVF_P3F_C4B_T4B_N3F2, prevXaxis);
        elemTC0_4.SemanticIndex = 0;
        decl.AddElem(elemTC0_4);
    }
#endif
    // eVF_P2F_T4F_C4F has special case logic below, so ignore it here
    if (hasColor && nFormat != eVF_P2F_T4F_C4F)
    {
        elemColor.AlignedByteOffset = colorOffset;
        elemColor.SemanticIndex = 0;
        decl.push_back(elemColor);
    }
    if (nFormat == eVF_P3F_C4B_T4B_N3F2)
    {
#ifdef PARTICLE_MOTION_BLUR
        elemTC1_3.AlignedByteOffset = (int)offsetof(SVF_P3F_C4B_T4B_N3F2, prevPos);
        elemTC1_3.SemanticIndex = 1;
        decl.push_back(elemTC1_3);
#endif
        elemColor.AlignedByteOffset = (int)offsetof(SVF_P3F_C4B_T4B_N3F2, st);
        elemColor.SemanticIndex = 1;
        decl.push_back(elemColor);

        elemTan.AlignedByteOffset = (int)offsetof(SVF_P3F_C4B_T4B_N3F2, xaxis);
        decl.push_back(elemTan);

        elemBitan.AlignedByteOffset = (int)offsetof(SVF_P3F_C4B_T4B_N3F2, yaxis);
        decl.push_back(elemBitan);
    }

    if (nFormat == eVF_P2F_T4F_C4F)
    {
        elemTC0_4.AlignedByteOffset = (int)offsetof(SVF_P2F_T4F_C4F, st);
        elemTC0_4.SemanticIndex = 0;
        decl.push_back(elemTC0_4);

        elemColorF.AlignedByteOffset = (int)offsetof(SVF_P2F_T4F_C4F, color);
        elemColorF.SemanticIndex = 0;
        decl.push_back(elemColorF);
    }

    //handle cases where 2D texture comes before 4F Color
    if (nFormat == eVF_P4F_T2F_C4F_T4F_T4F || nFormat == eVF_P4F_T2F_C4F_T4F_T4F_T4F || nFormat == eVF_P4F_T2F_C4F_T4F_T4F_T4F_T4F)
    {
        elemTC2.AlignedByteOffset = (int)offsetof(SVF_P4F_T2F_C4F_T4F_T4F, st0);
        elemTC2.SemanticIndex = 0;
        decl.push_back(elemTC2);

        elemColorF.AlignedByteOffset = (int)offsetof(SVF_P4F_T2F_C4F_T4F_T4F, color);
        elemColorF.SemanticIndex = 0;
        decl.push_back(elemColorF);
    }

    if (hasTexCoord)
    {
        elemTC0.AlignedByteOffset = texCoordOffset;
        elemTC0.SemanticIndex = 0;
        switch (nFormat)
        {
        case eVF_P2F_T4F_C4F:
            // eVF_P2F_T4F_C4F has special case logic above, so ignore it here
            break;
        case eVF_P3S_C4B_T2S:
        case eVF_P3S_N4B_C4B_T2S:
        case eVF_C4B_T2S:
        case eVF_P3F_C4B_T2S:
            elemTCHalf.AlignedByteOffset = texCoordOffset;
            elemTCHalf.SemanticIndex = 0;
            decl.push_back(elemTCHalf);
            break;
        case eVF_P3F_T3F:
            elemTC1_3.AlignedByteOffset = texCoordOffset;
            elemTC1_3.SemanticIndex = 0;
            decl.push_back(elemTC1_3);
            break;
        case eVF_P2S_N4B_C4B_T1F:
            elemTC0_1.AlignedByteOffset = texCoordOffset;
            elemTC0_1.SemanticIndex = 0;
            decl.push_back(elemTC0_1);
            break;
        case eVF_TP3F_T2F_T3F:
        case eVF_P3F_T2F_T3F:
            decl.push_back(elemTC0);

            //This case needs two TexCoord elements
            elemTC1_3.AlignedByteOffset = texCoordOffset + 8;
            elemTC1_3.SemanticIndex = 1;
            decl.push_back(elemTC1_3);
            break;
        default:
            decl.push_back(elemTC0);
        }
    }
    if (nFormat == eVF_P2S_N4B_C4B_T1F)
    {
        elemPos1.AlignedByteOffset = (int)offsetof(SVF_P2S_N4B_C4B_T1F, z);
        decl.push_back(elemPos1);
    }
    decl.shrink_to_fit();

    return decl;
}

bool DeclarationsAreEqual(AZStd::vector<D3D11_INPUT_ELEMENT_DESC>& declarationA, AZStd::vector<D3D11_INPUT_ELEMENT_DESC>& declarationB)
{
    if (declarationA.size() != declarationB.size())
    {
        return false;
    }

    for (uint i = 0; i < declarationA.size(); ++i)
    {
        D3D11_INPUT_ELEMENT_DESC elementDescriptionA = declarationA[i];
        D3D11_INPUT_ELEMENT_DESC elementDescriptionB = declarationB[i];
        if (elementDescriptionA.SemanticIndex != elementDescriptionB.SemanticIndex ||
            elementDescriptionA.Format != elementDescriptionB.Format ||
            elementDescriptionA.InputSlot != elementDescriptionB.InputSlot ||
            elementDescriptionA.AlignedByteOffset != elementDescriptionB.AlignedByteOffset ||
            elementDescriptionA.InputSlotClass != elementDescriptionB.InputSlotClass ||
            elementDescriptionA.InstanceDataStepRate != elementDescriptionB.InstanceDataStepRate ||
            strcmp(elementDescriptionA.SemanticName, elementDescriptionB.SemanticName) != 0)
        {
            return false;
        }
    }
    return true;
}

class VertexFormatAssertTest
    : public ::testing::Test
    , public UnitTest::AllocatorsBase
{
protected:
    void SetUp() override
    {
        UnitTest::AllocatorsBase::SetupAllocator();
    }
    void TearDown() override
    {
        UnitTest::AllocatorsBase::TeardownAllocator();
    }
};

TEST_F(VertexFormatAssertTest, VertexFormatConstructor_AssertsOnInvalidInput)
{
    // The vertex format constructor should assert when an invalid vertex format enum is used
    AZ_TEST_START_TRACE_SUPPRESSION;
    AZ::Vertex::Format(static_cast<EVertexFormat>(EVertexFormat::eVF_Max));
    AZ::Vertex::Format(static_cast<EVertexFormat>(EVertexFormat::eVF_Max + 1));
    // Expect 2 asserts
    AZ_TEST_STOP_TRACE_SUPPRESSION(2);
}

class VertexFormatTest
    : public ::testing::TestWithParam < int >
    , public UnitTest::AllocatorsBase
{
public:
    void SetUp() override
    {
        UnitTest::AllocatorsBase::SetupAllocator();
    }

    void TearDown() override
    {
        UnitTest::AllocatorsBase::TeardownAllocator();
    }
};

TEST_P(VertexFormatTest, GetStride_MatchesExpected)
{
    EVertexFormat eVF = (EVertexFormat)GetParam();

    AZ::Vertex::Format format(eVF);
    uint actualSize = format.GetStride();
    uint expectedSize = m_cSizeVF[eVF];
    EXPECT_EQ(actualSize, expectedSize);
}

TEST_P(VertexFormatTest, CalculateOffset_MatchesExpected)
{
    EVertexFormat eVF = (EVertexFormat)GetParam();

    AZ::Vertex::Format format(eVF);
    // TexCoord
    uint actualOffset = 0;
    bool hasOffset = format.TryCalculateOffset(actualOffset, AZ::Vertex::AttributeUsage::TexCoord);
    int expectedOffset = m_cBufInfoTable[eVF].OffsTC;
    if (expectedOffset >= 0)
    {
        EXPECT_TRUE(hasOffset);
        EXPECT_EQ(actualOffset, expectedOffset);
    }
    else
    {
        EXPECT_FALSE(hasOffset);
    }

    // Color
    hasOffset = format.TryCalculateOffset(actualOffset, AZ::Vertex::AttributeUsage::Color);
    expectedOffset = m_cBufInfoTable[eVF].OffsColor;
    if (expectedOffset >= 0)
    {
        EXPECT_TRUE(hasOffset);
        EXPECT_EQ(actualOffset, expectedOffset);
    }
    else
    {
        EXPECT_FALSE(hasOffset);
    }

    // Normal
    hasOffset = format.TryCalculateOffset(actualOffset, AZ::Vertex::AttributeUsage::Normal);
    expectedOffset = m_cBufInfoTable[eVF].OffsNorm;
    if (expectedOffset >= 0)
    {
        EXPECT_TRUE(hasOffset);
        EXPECT_EQ(actualOffset, expectedOffset);
    }
    else
    {
        EXPECT_FALSE(hasOffset);
    }
}

TEST_F(VertexFormatTest, CalculateOffsetMultipleUVs_MatchesExpected)
{
    AZ::Vertex::Format vertexFormat(eVF_P3F_C4B_T2F_T2F);
    uint offset = 0;
    // The first uv set exists
    EXPECT_TRUE(vertexFormat.TryCalculateOffset(offset, AZ::Vertex::AttributeUsage::TexCoord, 0));
    // First Texture coordinate comes after the position, which has 3 32 bit floats, and the color, which has 4 bytes
    EXPECT_EQ(offset, AZ::Vertex::AttributeTypeDataTable[(int)AZ::Vertex::AttributeType::Float32_3].byteSize + AZ::Vertex::AttributeTypeDataTable[(int)AZ::Vertex::AttributeType::Byte_4].byteSize);

    // The second uv set exists
    EXPECT_TRUE(vertexFormat.TryCalculateOffset(offset, AZ::Vertex::AttributeUsage::TexCoord, 1));
    // Second Texture coordinate comes after the position + color + the first texture coordinate
    EXPECT_EQ(offset, AZ::Vertex::AttributeTypeDataTable[(int)AZ::Vertex::AttributeType::Float32_3].byteSize + AZ::Vertex::AttributeTypeDataTable[(int)AZ::Vertex::AttributeType::Byte_4].byteSize + AZ::Vertex::AttributeTypeDataTable[(int)AZ::Vertex::AttributeType::Float32_2].byteSize);

    // The third uv set does not exist
    EXPECT_FALSE(vertexFormat.TryCalculateOffset(offset, AZ::Vertex::AttributeUsage::TexCoord, 2));
}

TEST_P(VertexFormatTest, D3DVertexDeclarations_MatchesLegacy)
{
    EVertexFormat eVF = (EVertexFormat)GetParam();
    AZStd::vector<D3D11_INPUT_ELEMENT_DESC> expected = Legacy_InitBaseStreamD3DVertexDeclaration(eVF);
    bool matchesLegacy = true;

    //the new vertex definitions aren't legacy and never were a part of the legacy system in any way, and should be ignored for this test
    //new definitions occur after entry number 22;
    const unsigned int ignoredFormatsStart = aznumeric_cast<unsigned int>(eVF_P3F_C4F_T2F);  //23
    const unsigned int ignoredFormatsEnd = aznumeric_cast<unsigned int>(eVF_P4F_T2F_C4F_T4F_T4F_T4F_T4F);  //61
    if (aznumeric_cast<unsigned int>(eVF) >= ignoredFormatsStart && aznumeric_cast<unsigned int>(eVF) <= ignoredFormatsEnd)
    {
        EXPECT_TRUE(matchesLegacy);
        return;
    }

    // The legacy result of EF_InitD3DVertexDeclarations for the following formats are flat out wrong (it defaults to one D3D11_INPUT_ELEMENT_DESC that is a position, which is clearly not the case for any of these)
    // eVF_W4B_I4S is really blendweights + indices
    // eVF_C4B_C4B is really two spherical harmonic coefficients
    // eVF_P3F_P3F_I4B is really two positions and an index
    // eVF_P2F_T4F_T4F_C4F doesn't actually exist in the engine anymore
    // ignore these cases
    // Also ignore eVF_P2S_N4B_C4B_T1F: the T1F attribute has a POSITION semantic name in the legacy declaration, even though both the engine and shader treat it as a TEXCOORD (despite the fact that it is eventually used for a position)
    // eVF_P3F_C4B_T2F_T2F, eVF_P3S_C4B_T2S_T2S, and eVF_P2F_C4B_T2F_F4B are all new
<<<<<<< HEAD
    if (eVF != eVF_W4B_I4S && eVF != eVF_C4B_C4B && eVF != eVF_P3F_P3F_I4B && eVF != eVF_P2F_T4F_T4F_C4F && eVF != eVF_P2S_N4B_C4B_T1F && eVF != eVF_P2F_C4B_T2F_F4B && eVF != eVF_P3F_C4B_T2F_T2F && eVF != eVF_P3S_C4B_T2S_T2S
#ifdef POPCORNFX_PARTICLES
        && (eVF < eVF_P3F_C4F_T2F || eVF > eVF_P3F_C4F_T2F_T2F_T1F_T1F_T3F_T3F_T4F_T4F)) //ignore PopcornFX formats
#else
        )
#endif
=======
    else if (eVF != eVF_W4B_I4S && eVF != eVF_C4B_C4B && eVF != eVF_P3F_P3F_I4B && eVF != eVF_P2F_T4F_T4F_C4F && eVF != eVF_P2S_N4B_C4B_T1F && eVF != eVF_P2F_C4B_T2F_F4B && eVF != eVF_P3F_C4B_T2F_T2F && eVF != eVF_P3S_C4B_T2S_T2S)
>>>>>>> 04063d6e
    {
        AZStd::vector<D3D11_INPUT_ELEMENT_DESC> actual = GetD3D11Declaration(AZ::Vertex::Format(eVF));
        matchesLegacy = DeclarationsAreEqual(actual, expected);
    }
    EXPECT_TRUE(matchesLegacy);
}

TEST_P(VertexFormatTest, GetStride_4ByteAligned)
{
    EVertexFormat eVF = (EVertexFormat)GetParam();
    AZ::Vertex::Format format(eVF);
    EXPECT_EQ(format.GetStride() % AZ::Vertex::VERTEX_BUFFER_ALIGNMENT, 0);
}

class VertexFormatComparisonTest
    : public ::testing::TestWithParam < int >
    , public UnitTest::AllocatorsBase
{
protected:
    void SetUp() override
    {
        UnitTest::AllocatorsBase::SetupAllocator();
        
        m_vertexFormatEnum = static_cast<EVertexFormat>(GetParam());
        m_vertexFormat = AZ::Vertex::Format(m_vertexFormatEnum);

        m_nextVertexFormatEnum = static_cast<EVertexFormat>((m_vertexFormatEnum + 1) % eVF_Max);
        m_nextVertexFormat = AZ::Vertex::Format(m_nextVertexFormatEnum);
    }
    void TearDown() override
    {
        UnitTest::AllocatorsBase::TeardownAllocator();
    }

    EVertexFormat m_vertexFormatEnum;
    AZ::Vertex::Format m_vertexFormat;

    AZ::Vertex::Format m_nextVertexFormat;
    EVertexFormat m_nextVertexFormatEnum;
};

TEST_P(VertexFormatComparisonTest, EqualTo_SameVertexFormat_True)
{
    EXPECT_TRUE(m_vertexFormat == m_vertexFormatEnum);
    EXPECT_TRUE(m_vertexFormat == m_vertexFormat);
}

TEST_P(VertexFormatComparisonTest, EqualTo_NextVertexFormat_False)
{
    EXPECT_FALSE(m_vertexFormat == m_nextVertexFormatEnum);
    EXPECT_FALSE(m_vertexFormat == m_nextVertexFormat);
}

TEST_P(VertexFormatComparisonTest, EqualTo_PreviousVertexFormat_False)
{
    EXPECT_FALSE(m_nextVertexFormat == m_vertexFormatEnum);
    EXPECT_FALSE(m_nextVertexFormat == m_vertexFormat);
}

TEST_P(VertexFormatComparisonTest, NotEqualTo_SameVertexFormat_False)
{
    EXPECT_FALSE(m_vertexFormat != m_vertexFormatEnum);
    EXPECT_FALSE(m_vertexFormat != m_vertexFormat);
}

TEST_P(VertexFormatComparisonTest, NotEqualTo_NextVertexFormat_True)
{
    EXPECT_TRUE(m_vertexFormat != m_nextVertexFormatEnum);
    EXPECT_TRUE(m_vertexFormat != m_nextVertexFormat);
}

TEST_P(VertexFormatComparisonTest, NotEqualTo_PreviousVertexFormat_True)
{
    EXPECT_TRUE(m_nextVertexFormat != m_vertexFormatEnum);
    EXPECT_TRUE(m_nextVertexFormat != m_vertexFormat);
}

TEST_P(VertexFormatComparisonTest, GreaterThan_SameVertexFormat_False)
{
    EXPECT_FALSE(m_vertexFormat > m_vertexFormat);
}

TEST_P(VertexFormatComparisonTest, GreaterThan_NextVertexFormat_False)
{
    EXPECT_FALSE(m_vertexFormat > m_nextVertexFormat);
}

TEST_P(VertexFormatComparisonTest, GreaterThan_PreviousVertexFormat_True)
{
    EXPECT_TRUE(m_nextVertexFormat > m_vertexFormat);
}

TEST_P(VertexFormatComparisonTest, GreaterThanOrEqualTo_SameVertexFormat_True)
{
    EXPECT_TRUE(m_vertexFormat >= m_vertexFormat);
}

TEST_P(VertexFormatComparisonTest, GreaterThanOrEqualTo_NextVertexFormat_False)
{
    EXPECT_FALSE(m_vertexFormat >= m_nextVertexFormat);
}

TEST_P(VertexFormatComparisonTest, GreaterThanOrEqualTo_PreviousVertexFormat_True)
{
    EXPECT_TRUE(m_nextVertexFormat >= m_vertexFormat);
}

TEST_P(VertexFormatComparisonTest, LessThan_SameVertexFormat_False)
{
    EXPECT_FALSE(m_vertexFormat < m_vertexFormat);
}

TEST_P(VertexFormatComparisonTest, LessThan_NextVertexFormat_True)
{
    EXPECT_TRUE(m_vertexFormat < m_nextVertexFormat);
}

TEST_P(VertexFormatComparisonTest, LessThan_PreviousVertexFormat_False)
{
    EXPECT_FALSE(m_nextVertexFormat < m_vertexFormat);
}

TEST_P(VertexFormatComparisonTest, LessThanOrEqualTo_SameVertexFormat_True)
{
    EXPECT_TRUE(m_vertexFormat <= m_vertexFormat);
}

TEST_P(VertexFormatComparisonTest, LessThanOrEqualTo_NextVertexFormat_True)
{
    EXPECT_TRUE(m_vertexFormat <= m_nextVertexFormat);
}

TEST_P(VertexFormatComparisonTest, LessThanOrEqualTo_PreviousVertexFormat_False)
{
    EXPECT_FALSE(m_nextVertexFormat <= m_vertexFormat);
}

TEST_P(VertexFormatTest, GetEnum_MatchesExpected)
{
    EVertexFormat eVF = static_cast<EVertexFormat>(GetParam());
    AZ::Vertex::Format vertexFormat(eVF);

    EXPECT_EQ(vertexFormat.GetEnum(), eVF);
}

TEST_F(VertexFormatTest, GetAttributeUsageCount_MatchesExpected)
{
    AZ::Vertex::Format vertexFormatP3F_C4B_T2F(eVF_P3F_C4B_T2F);
    // eVF_P3F_C4B_T2F has one position, one color, one uv set, and no normal attribute
    EXPECT_EQ(vertexFormatP3F_C4B_T2F.GetAttributeUsageCount(AZ::Vertex::AttributeUsage::Position), 1);
    EXPECT_EQ(vertexFormatP3F_C4B_T2F.GetAttributeUsageCount(AZ::Vertex::AttributeUsage::Color), 1);
    EXPECT_EQ(vertexFormatP3F_C4B_T2F.GetAttributeUsageCount(AZ::Vertex::AttributeUsage::TexCoord), 1);
    EXPECT_EQ(vertexFormatP3F_C4B_T2F.GetAttributeUsageCount(AZ::Vertex::AttributeUsage::Normal), 0);

    // eVF_P3S_C4B_T2S and eVF_P3F_C4B_T2F_T2F actually have two uv sets
    EXPECT_EQ(AZ::Vertex::Format(eVF_P3S_C4B_T2S_T2S).GetAttributeUsageCount(AZ::Vertex::AttributeUsage::TexCoord), 2);
    EXPECT_EQ(AZ::Vertex::Format(eVF_P3F_C4B_T2F_T2F).GetAttributeUsageCount(AZ::Vertex::AttributeUsage::TexCoord), 2);
}

TEST_P(VertexFormatTest, IsSupersetOf_EquivalentVertexFormat_True)
{
    EVertexFormat eVF = static_cast<EVertexFormat>(GetParam());
    EXPECT_TRUE(AZ::Vertex::Format(eVF).IsSupersetOf(AZ::Vertex::Format(eVF)));
}

TEST_F(VertexFormatTest, IsSupersetOf_TargetHasExtraUVs_OnlyTargetIsSuperset)
{
    AZ::Vertex::Format vertexFormatP3F_C4B_T2F(eVF_P3F_C4B_T2F);
    AZ::Vertex::Format vertexFormatP3F_C4B_T2F_T2F(eVF_P3F_C4B_T2F_T2F);

    // eVF_P3F_C4B_T2F_T2F contains everything in eVF_P3F_C4B_T2F plus an extra uv set
    EXPECT_TRUE(vertexFormatP3F_C4B_T2F_T2F.IsSupersetOf(vertexFormatP3F_C4B_T2F));
    EXPECT_FALSE(vertexFormatP3F_C4B_T2F.IsSupersetOf(vertexFormatP3F_C4B_T2F_T2F));
}

TEST_F(VertexFormatTest, TryGetAttributeOffsetAndType_MatchesExpected)
{
    uint expectedOffset = 0;
    uint offset = 0;
    AZ::Vertex::AttributeType type = AZ::Vertex::AttributeType::NumTypes;
    AZ::Vertex::Format vertexFormatP3F_C4B_T2F_T2F(eVF_P3F_C4B_T2F_T2F);

    // eVF_P3F_C4B_T2F_T2F has a position at offset 0 that is a Float32_3
    EXPECT_TRUE(vertexFormatP3F_C4B_T2F_T2F.TryGetAttributeOffsetAndType(AZ::Vertex::AttributeUsage::Position, 0, offset, type));
    EXPECT_EQ(offset, expectedOffset);
    EXPECT_EQ(type, AZ::Vertex::AttributeType::Float32_3);
    expectedOffset += AZ::Vertex::AttributeTypeDataTable[static_cast<uint8>(AZ::Vertex::AttributeType::Float32_3)].byteSize;

    // eVF_P3F_C4B_T2F_T2F does not have a second position
    EXPECT_FALSE(vertexFormatP3F_C4B_T2F_T2F.TryGetAttributeOffsetAndType(AZ::Vertex::AttributeUsage::Position, 1, offset, type));

    // eVF_P3F_C4B_T2F_T2F has a color, offset by 12 bytes, that is a Byte_4
    EXPECT_TRUE(vertexFormatP3F_C4B_T2F_T2F.TryGetAttributeOffsetAndType(AZ::Vertex::AttributeUsage::Color, 0, offset, type));
    EXPECT_EQ(offset, expectedOffset);
    EXPECT_EQ(type, AZ::Vertex::AttributeType::Byte_4);
    expectedOffset += AZ::Vertex::AttributeTypeDataTable[static_cast<uint8>(AZ::Vertex::AttributeType::Byte_4)].byteSize;

    // eVF_P3F_C4B_T2F_T2F has a TexCoord, offset by 16 bytes, that is a Float32_2
    EXPECT_TRUE(vertexFormatP3F_C4B_T2F_T2F.TryGetAttributeOffsetAndType(AZ::Vertex::AttributeUsage::TexCoord, 0, offset, type));
    EXPECT_EQ(offset, expectedOffset);
    EXPECT_EQ(type, AZ::Vertex::AttributeType::Float32_2);
    expectedOffset += AZ::Vertex::AttributeTypeDataTable[static_cast<uint8>(AZ::Vertex::AttributeType::Float32_2)].byteSize;

    // eVF_P3F_C4B_T2F_T2F has a second TexCoord, offset by 24 bytes, that is a Float32_2
    EXPECT_TRUE(vertexFormatP3F_C4B_T2F_T2F.TryGetAttributeOffsetAndType(AZ::Vertex::AttributeUsage::TexCoord, 1, offset, type));
    EXPECT_EQ(offset, expectedOffset);
    EXPECT_EQ(type, AZ::Vertex::AttributeType::Float32_2);
    expectedOffset += AZ::Vertex::AttributeTypeDataTable[static_cast<uint8>(AZ::Vertex::AttributeType::Float32_2)].byteSize;

    // eVF_P3F_C4B_T2F_T2F does not have a third TexCoord
    EXPECT_FALSE(vertexFormatP3F_C4B_T2F_T2F.TryGetAttributeOffsetAndType(AZ::Vertex::AttributeUsage::TexCoord, 2, offset, type));
}

TEST_F(VertexFormatTest, GetAttributeByteLength_MatchesExpected)
{
    AZ::Vertex::Format vertexFormatP3F_C4B_T2F(eVF_P3F_C4B_T2F);
    EXPECT_EQ(vertexFormatP3F_C4B_T2F.GetAttributeByteLength(AZ::Vertex::AttributeUsage::Position), AZ::Vertex::AttributeTypeDataTable[static_cast<uint8>(AZ::Vertex::AttributeType::Float32_3)].byteSize);
    EXPECT_EQ(vertexFormatP3F_C4B_T2F.GetAttributeByteLength(AZ::Vertex::AttributeUsage::Color), AZ::Vertex::AttributeTypeDataTable[static_cast<uint8>(AZ::Vertex::AttributeType::Byte_4)].byteSize);
    EXPECT_EQ(vertexFormatP3F_C4B_T2F.GetAttributeByteLength(AZ::Vertex::AttributeUsage::TexCoord), AZ::Vertex::AttributeTypeDataTable[static_cast<uint8>(AZ::Vertex::AttributeType::Float32_2)].byteSize);
    EXPECT_EQ(vertexFormatP3F_C4B_T2F.GetAttributeByteLength(AZ::Vertex::AttributeUsage::Normal), 0);

    AZ::Vertex::Format vertexFormatP3S_C4B_T2S(eVF_P3S_C4B_T2S);
    EXPECT_EQ(vertexFormatP3S_C4B_T2S.GetAttributeByteLength(AZ::Vertex::AttributeUsage::Position), AZ::Vertex::AttributeTypeDataTable[static_cast<uint8>(AZ::Vertex::AttributeType::Float16_4)].byteSize);// vec3f16 is backed by a CryHalf4, so 16 bit positions use Float16_4
    EXPECT_EQ(vertexFormatP3S_C4B_T2S.GetAttributeByteLength(AZ::Vertex::AttributeUsage::Color), AZ::Vertex::AttributeTypeDataTable[static_cast<uint8>(AZ::Vertex::AttributeType::Byte_4)].byteSize);
    EXPECT_EQ(vertexFormatP3S_C4B_T2S.GetAttributeByteLength(AZ::Vertex::AttributeUsage::TexCoord), AZ::Vertex::AttributeTypeDataTable[static_cast<uint8>(AZ::Vertex::AttributeType::Float16_2)].byteSize);
    EXPECT_EQ(vertexFormatP3S_C4B_T2S.GetAttributeByteLength(AZ::Vertex::AttributeUsage::Normal), 0);
}

TEST_F(VertexFormatTest, Has16BitFloatPosition_MatchesExpected)
{
    // Vertex formats with 16 bit positions should return true
    EXPECT_TRUE(AZ::Vertex::Format(eVF_P3S_C4B_T2S).Has16BitFloatPosition());
    EXPECT_TRUE(AZ::Vertex::Format(eVF_P3S_C4B_T2S_T2S).Has16BitFloatPosition());
    EXPECT_TRUE(AZ::Vertex::Format(eVF_P3S_N4B_C4B_T2S).Has16BitFloatPosition());

    // Vertex formats with 32 bit positions should return false
    EXPECT_FALSE(AZ::Vertex::Format(eVF_P3F_C4B_T2F).Has16BitFloatPosition());
    EXPECT_FALSE(AZ::Vertex::Format(eVF_P3F_C4B_T2F_T2F).Has16BitFloatPosition());
    EXPECT_FALSE(AZ::Vertex::Format(eVF_P3F_C4B_T4B_N3F2).Has16BitFloatPosition()); 
    EXPECT_FALSE(AZ::Vertex::Format(eVF_P3F_T3F).Has16BitFloatPosition());
    EXPECT_FALSE(AZ::Vertex::Format(eVF_P3F_C4B_T2S).Has16BitFloatPosition());

    // Vertex formats with no positions should return false
    EXPECT_FALSE(AZ::Vertex::Format(eVF_T2F).Has16BitFloatPosition());
    EXPECT_FALSE(AZ::Vertex::Format(eVF_W4B_I4S).Has16BitFloatPosition());
}

TEST_F(VertexFormatTest, Has16BitFloatTextureCoordinates_MatchesExpected)
{
    // Vertex formats with 16 bit texture coordinates should return true
    EXPECT_TRUE(AZ::Vertex::Format(eVF_P3S_C4B_T2S).Has16BitFloatTextureCoordinates());
    EXPECT_TRUE(AZ::Vertex::Format(eVF_P3S_C4B_T2S_T2S).Has16BitFloatTextureCoordinates());
    EXPECT_TRUE(AZ::Vertex::Format(eVF_P3F_C4B_T2S).Has16BitFloatTextureCoordinates());
    EXPECT_TRUE(AZ::Vertex::Format(eVF_C4B_T2S).Has16BitFloatTextureCoordinates());

    // Vertex formats with 32 bit texture coordinates should return false
    EXPECT_FALSE(AZ::Vertex::Format(eVF_P3F_C4B_T2F).Has16BitFloatTextureCoordinates());
    EXPECT_FALSE(AZ::Vertex::Format(eVF_P3F_C4B_T2F_T2F).Has16BitFloatTextureCoordinates());
    EXPECT_FALSE(AZ::Vertex::Format(eVF_T2F).Has16BitFloatTextureCoordinates());
    
    // Vertex formats with no texture coordinates should return false
    EXPECT_FALSE(AZ::Vertex::Format(eVF_W4B_I4S).Has16BitFloatTextureCoordinates());
}

TEST_F(VertexFormatTest, Has32BitFloatTextureCoordinates_MatchesExpected)
{
    // Vertex formats with 16 bit texture coordinates should return false
    EXPECT_FALSE(AZ::Vertex::Format(eVF_P3S_C4B_T2S).Has32BitFloatTextureCoordinates());
    EXPECT_FALSE(AZ::Vertex::Format(eVF_P3S_C4B_T2S_T2S).Has32BitFloatTextureCoordinates());
    EXPECT_FALSE(AZ::Vertex::Format(eVF_P3F_C4B_T2S).Has32BitFloatTextureCoordinates());
    EXPECT_FALSE(AZ::Vertex::Format(eVF_C4B_T2S).Has32BitFloatTextureCoordinates());

    // Vertex formats with 32 bit texture coordinates should return true
    EXPECT_TRUE(AZ::Vertex::Format(eVF_P3F_C4B_T2F).Has32BitFloatTextureCoordinates());
    EXPECT_TRUE(AZ::Vertex::Format(eVF_P3F_C4B_T2F_T2F).Has32BitFloatTextureCoordinates());
    EXPECT_TRUE(AZ::Vertex::Format(eVF_T2F).Has32BitFloatTextureCoordinates());

    // Vertex formats with no texture coordinates should return false
    EXPECT_FALSE(AZ::Vertex::Format(eVF_W4B_I4S).Has32BitFloatTextureCoordinates());
}

TEST_F(VertexFormatTest, VertFormatForComponents_StandardWithOneUVSet_eVF_P3S_C4B_T2S)
{
    // Standard vertex format
    bool hasTextureCoordinate = true;
    bool hasTextureCoordinate2 = false;
    bool isParticle = false;
    bool hasNormal = false;
    EXPECT_EQ(AZ::Vertex::VertFormatForComponents(false, hasTextureCoordinate, hasTextureCoordinate2, isParticle, hasNormal), eVF_P3S_C4B_T2S);
}

TEST_F(VertexFormatTest, VertFormatForComponents_StandardWithTwoUVSets_eVF_P3F_C4B_T2F_T2F)
{
    // Multi-uv set vertex format
    bool hasTextureCoordinate = true;
    bool hasTextureCoordinate2 = true;
    bool isParticle = false;
    bool hasNormal = false;
    EXPECT_EQ(AZ::Vertex::VertFormatForComponents(false, hasTextureCoordinate, hasTextureCoordinate2, isParticle, hasNormal), eVF_P3F_C4B_T2F_T2F);
}

TEST_F(VertexFormatTest, VertFormatForComponents_IsParticle_eVF_P3F_C4B_T4B_N3F2)
{
    // Particle vertex format
    bool hasTextureCoordinate = true;
    bool hasTextureCoordinate2 = false;
    bool isParticle = true;
    bool hasNormal = false;
    EXPECT_EQ(AZ::Vertex::VertFormatForComponents(false, hasTextureCoordinate, hasTextureCoordinate2, isParticle, hasNormal), eVF_P3F_C4B_T4B_N3F2);
}

TEST_F(VertexFormatTest, VertFormatForComponents_HasNormal_eVF_P3S_N4B_C4B_T2S)
{
    // Vertex format with normals
    bool hasTextureCoordinate = true;
    bool hasTextureCoordinate2 = false;
    bool isParticle = false;
    bool hasNormal = true;
    EXPECT_EQ(AZ::Vertex::VertFormatForComponents(false, hasTextureCoordinate, hasTextureCoordinate2, isParticle, hasNormal), eVF_P3S_N4B_C4B_T2S);
}

// Instantiate tests
// Start with 1 to skip eVF_Unknown
INSTANTIATE_TEST_CASE_P(EVertexFormatValues, VertexFormatTest, ::testing::Range<int>(1, eVF_Max));

// Start with 1 to skip eVF_Unknown, up to but not including eVF_Max - 1 so we always know that the current value + 1 is within the range of valid vertex formats
INSTANTIATE_TEST_CASE_P(EVertexFormatValues, VertexFormatComparisonTest, ::testing::Range<int>(1, eVF_Max - 1));<|MERGE_RESOLUTION|>--- conflicted
+++ resolved
@@ -47,13 +47,10 @@
     sizeof(SVF_P2S_N4B_C4B_T1F),
     sizeof(SVF_P3F_C4B_T2S),
 
-<<<<<<< HEAD
-    sizeof(SVF_P2F_C4B_T2F_F4B),
+    sizeof(SVF_P2F_C4B_T2F_F4B),    
     sizeof(SVF_P3F_C4B),
 
-#ifdef POPCORNFX_PARTICLES
-    // PopcornFX - Base
-    sizeof(SVF_P3F_C4F_T2F),
+    sizeof(SVF_P3F_C4F_T2F),  //format number 23 (for testing verification)
     sizeof(SVF_P3F_C4F_T2F_T3F),
     sizeof(SVF_P3F_C4F_T2F_T3F_T3F),
     sizeof(SVF_P3F_C4F_T2F_T1F),
@@ -63,7 +60,7 @@
     sizeof(SVF_P3F_C4F_T4F_T2F_T3F),
     sizeof(SVF_P3F_C4F_T4F_T2F_T3F_T3F),
     sizeof(SVF_P3F_C4F_T4F_T2F_T1F),
-    sizeof(SVF_P3F_C4F_T4F_T2F_T1F_T3F),
+    sizeof(SVF_P3F_C4F_T4F_T2F_T1F_T3F),  //30
     sizeof(SVF_P3F_C4F_T4F_T2F_T1F_T3F_T3F),
     sizeof(SVF_P3F_C4F_T2F_T2F_T1F),
     sizeof(SVF_P3F_C4F_T2F_T2F_T1F_T3F),
@@ -71,28 +68,28 @@
     sizeof(SVF_P3F_C4F_T2F_T2F_T1F_T1F),
     sizeof(SVF_P3F_C4F_T2F_T2F_T1F_T1F_T3F),
     sizeof(SVF_P3F_C4F_T2F_T2F_T1F_T1F_T3F_T3F),
-    // PopcornFX - Input0
+    sizeof(SVF_P4F_T2F_C4F_T4F_T4F),  //35
     sizeof(SVF_P3F_C4F_T2F_T4F),
     sizeof(SVF_P3F_C4F_T2F_T3F_T4F),
     sizeof(SVF_P3F_C4F_T2F_T3F_T3F_T4F),
     sizeof(SVF_P3F_C4F_T2F_T1F_T4F),
     sizeof(SVF_P3F_C4F_T2F_T1F_T3F_T4F),
     sizeof(SVF_P3F_C4F_T2F_T1F_T3F_T3F_T4F),
-    sizeof(SVF_P3F_C4F_T4F_T2F_T4F),
+    sizeof(SVF_P3F_C4F_T4F_T2F_T4F),  //40
     sizeof(SVF_P3F_C4F_T4F_T2F_T3F_T4F),
     sizeof(SVF_P3F_C4F_T4F_T2F_T3F_T3F_T4F),
     sizeof(SVF_P3F_C4F_T4F_T2F_T1F_T4F),
     sizeof(SVF_P3F_C4F_T4F_T2F_T1F_T3F_T4F),
     sizeof(SVF_P3F_C4F_T4F_T2F_T1F_T3F_T3F_T4F),
     sizeof(SVF_P3F_C4F_T2F_T2F_T1F_T4F),
-    sizeof(SVF_P3F_C4F_T2F_T2F_T1F_T3F_T4F),
+    sizeof(SVF_P3F_C4F_T2F_T2F_T1F_T3F_T4F),  //45
     sizeof(SVF_P3F_C4F_T2F_T2F_T1F_T3F_T3F_T4F),
     sizeof(SVF_P3F_C4F_T2F_T2F_T1F_T1F_T4F),
     sizeof(SVF_P3F_C4F_T2F_T2F_T1F_T1F_T3F_T4F),
     sizeof(SVF_P3F_C4F_T2F_T2F_T1F_T1F_T3F_T3F_T4F),
-    // PopcornFX - Input0 Input1
+    sizeof(SVF_P4F_T2F_C4F_T4F_T4F_T4F),
     sizeof(SVF_P3F_C4F_T2F_T4F_T4F),
-    sizeof(SVF_P3F_C4F_T2F_T3F_T4F_T4F),
+    sizeof(SVF_P3F_C4F_T2F_T3F_T4F_T4F),  //50
     sizeof(SVF_P3F_C4F_T2F_T3F_T3F_T4F_T4F),
     sizeof(SVF_P3F_C4F_T2F_T1F_T4F_T4F),
     sizeof(SVF_P3F_C4F_T2F_T1F_T3F_T4F_T4F),
@@ -100,61 +97,16 @@
     sizeof(SVF_P3F_C4F_T4F_T2F_T4F_T4F),
     sizeof(SVF_P3F_C4F_T4F_T2F_T3F_T4F_T4F),
     sizeof(SVF_P3F_C4F_T4F_T2F_T3F_T3F_T4F_T4F),
-    sizeof(SVF_P3F_C4F_T4F_T2F_T1F_T4F_T4F),
+    sizeof(SVF_P3F_C4F_T4F_T2F_T1F_T4F_T4F),  //55
     sizeof(SVF_P3F_C4F_T4F_T2F_T1F_T3F_T4F_T4F),
     sizeof(SVF_P3F_C4F_T4F_T2F_T1F_T3F_T3F_T4F_T4F),
     sizeof(SVF_P3F_C4F_T2F_T2F_T1F_T4F_T4F),
     sizeof(SVF_P3F_C4F_T2F_T2F_T1F_T3F_T4F_T4F),
     sizeof(SVF_P3F_C4F_T2F_T2F_T1F_T3F_T3F_T4F_T4F),
     sizeof(SVF_P3F_C4F_T2F_T2F_T1F_T1F_T4F_T4F),
-    sizeof(SVF_P3F_C4F_T2F_T2F_T1F_T1F_T3F_T4F_T4F),
+    sizeof(SVF_P3F_C4F_T2F_T2F_T1F_T1F_T3F_T4F_T4F),  //60
     sizeof(SVF_P3F_C4F_T2F_T2F_T1F_T1F_T3F_T3F_T4F_T4F),
-#endif
-
-=======
-    sizeof(SVF_P2F_C4B_T2F_F4B),    
-    sizeof(SVF_P3F_C4B),
-
-    sizeof(SVF_P3F_C4F_T2F),  //format number 23 (for testing verification)
-    sizeof(SVF_P3F_C4F_T2F_T3F),
-    sizeof(SVF_P3F_C4F_T2F_T1F),
-    sizeof(SVF_P3F_C4F_T2F_T1F_T3F),
-    sizeof(SVF_P3F_C4F_T4F_T2F),
-    sizeof(SVF_P3F_C4F_T4F_T2F_T3F),
-    sizeof(SVF_P3F_C4F_T4F_T2F_T1F),
-    sizeof(SVF_P3F_C4F_T4F_T2F_T1F_T3F),  //30
-    sizeof(SVF_P3F_C4F_T2F_T2F_T1F),
-    sizeof(SVF_P3F_C4F_T2F_T2F_T1F_T3F),
-    sizeof(SVF_P3F_C4F_T2F_T2F_T1F_T1F),
-    sizeof(SVF_P3F_C4F_T2F_T2F_T1F_T1F_T3F),
-    sizeof(SVF_P4F_T2F_C4F_T4F_T4F),  //35
-    sizeof(SVF_P3F_C4F_T2F_T4F),
-    sizeof(SVF_P3F_C4F_T2F_T3F_T4F),
-    sizeof(SVF_P3F_C4F_T2F_T1F_T4F),
-    sizeof(SVF_P3F_C4F_T2F_T1F_T3F_T4F),
-    sizeof(SVF_P3F_C4F_T4F_T2F_T4F),  //40
-    sizeof(SVF_P3F_C4F_T4F_T2F_T3F_T4F),
-    sizeof(SVF_P3F_C4F_T4F_T2F_T1F_T4F),
-    sizeof(SVF_P3F_C4F_T4F_T2F_T1F_T3F_T4F),
-    sizeof(SVF_P3F_C4F_T2F_T2F_T1F_T4F),
-    sizeof(SVF_P3F_C4F_T2F_T2F_T1F_T3F_T4F),  //45
-    sizeof(SVF_P3F_C4F_T2F_T2F_T1F_T1F_T4F),
-    sizeof(SVF_P3F_C4F_T2F_T2F_T1F_T1F_T3F_T4F),
-    sizeof(SVF_P4F_T2F_C4F_T4F_T4F_T4F),
-    sizeof(SVF_P3F_C4F_T2F_T4F_T4F),
-    sizeof(SVF_P3F_C4F_T2F_T3F_T4F_T4F),  //50
-    sizeof(SVF_P3F_C4F_T2F_T1F_T4F_T4F),
-    sizeof(SVF_P3F_C4F_T2F_T1F_T3F_T4F_T4F),
-    sizeof(SVF_P3F_C4F_T4F_T2F_T4F_T4F),
-    sizeof(SVF_P3F_C4F_T4F_T2F_T3F_T4F_T4F),
-    sizeof(SVF_P3F_C4F_T4F_T2F_T1F_T4F_T4F),  //55
-    sizeof(SVF_P3F_C4F_T4F_T2F_T1F_T3F_T4F_T4F),
-    sizeof(SVF_P3F_C4F_T2F_T2F_T1F_T4F_T4F),
-    sizeof(SVF_P3F_C4F_T2F_T2F_T1F_T3F_T4F_T4F),
-    sizeof(SVF_P3F_C4F_T2F_T2F_T1F_T1F_T4F_T4F),
-    sizeof(SVF_P3F_C4F_T2F_T2F_T1F_T1F_T3F_T4F_T4F),  //60
     sizeof(SVF_P4F_T2F_C4F_T4F_T4F_T4F_T4F),
->>>>>>> 04063d6e
 };
 
 // Legacy table copied from RenderMesh.cpp
@@ -182,7 +134,7 @@
     {      //eVF_P3S_C4B_T2S
         OOFS(SVF_P3S_C4B_T2S, st),
         OOFS(SVF_P3S_C4B_T2S, color.dcolor),
--1
+        -1
     },
 
     {      //eVF_P3S_C4B_T2S_T2S
@@ -248,8 +200,8 @@
     {   // eVF_P2F_T4F_T4F_C4F
         OOFS(SVF_P2F_T4F_T4F_C4F, st),
         OOFS(SVF_P2F_T4F_T4F_C4F, color),
-        -1
-    },
+        -1 
+    }, 
     {     // eVF_P2S_N4B_C4B_T1F
         OOFS(SVF_P2S_N4B_C4B_T1F, z),
         OOFS(SVF_P2S_N4B_C4B_T1F, color.dcolor),
@@ -270,283 +222,6 @@
         OOFS(SVF_P3F_C4B, color.dcolor),
         -1
     },
-<<<<<<< HEAD
-#ifdef POPCORNFX_PARTICLES
-    // PopcornFX - Base
-    {
-        OOFS(SVF_P3F_C4F_T2F, uv),
-        OOFS(SVF_P3F_C4F_T2F, color),
-        -1
-    },
-    {
-        OOFS(SVF_P3F_C4F_T2F_T3F, uv),
-        OOFS(SVF_P3F_C4F_T2F_T3F, color),
-        -1,
-    },
-    {
-        OOFS(SVF_P3F_C4F_T2F_T3F_T3F, uv),
-        OOFS(SVF_P3F_C4F_T2F_T3F_T3F, color),
-        -1,
-    },
-    {
-        OOFS(SVF_P3F_C4F_T2F_T1F, uv),
-        OOFS(SVF_P3F_C4F_T2F_T1F, color),
-        -1,
-    },
-    {
-        OOFS(SVF_P3F_C4F_T2F_T1F_T3F, uv),
-        OOFS(SVF_P3F_C4F_T2F_T1F_T3F, color),
-        -1,
-    },
-    {
-        OOFS(SVF_P3F_C4F_T2F_T1F_T3F_T3F, uv),
-        OOFS(SVF_P3F_C4F_T2F_T1F_T3F_T3F, color),
-        -1,
-    },
-    {
-        OOFS(SVF_P3F_C4F_T4F_T2F, uvScaleAndOffset),
-        OOFS(SVF_P3F_C4F_T4F_T2F, color),
-        -1,
-    },
-    {
-        OOFS(SVF_P3F_C4F_T4F_T2F_T3F, uvScaleAndOffset),
-        OOFS(SVF_P3F_C4F_T4F_T2F_T3F, color),
-        -1,
-    },
-    {
-        OOFS(SVF_P3F_C4F_T4F_T2F_T3F_T3F, uvScaleAndOffset),
-        OOFS(SVF_P3F_C4F_T4F_T2F_T3F_T3F, color),
-        -1,
-    },
-    {
-        OOFS(SVF_P3F_C4F_T4F_T2F_T1F, uvScaleAndOffset),
-        OOFS(SVF_P3F_C4F_T4F_T2F_T1F, color),
-        -1,
-    },
-    {
-        OOFS(SVF_P3F_C4F_T4F_T2F_T1F_T3F, uvScaleAndOffset),
-        OOFS(SVF_P3F_C4F_T4F_T2F_T1F_T3F, color),
-        -1,
-    },
-    {
-        OOFS(SVF_P3F_C4F_T4F_T2F_T1F_T3F_T3F, uvScaleAndOffset),
-        OOFS(SVF_P3F_C4F_T4F_T2F_T1F_T3F_T3F, color),
-        -1,
-    },
-    {
-        OOFS(SVF_P3F_C4F_T2F_T2F_T1F, uv0),
-        OOFS(SVF_P3F_C4F_T2F_T2F_T1F, color),
-        -1,
-    },
-    {
-        OOFS(SVF_P3F_C4F_T2F_T2F_T1F_T3F, uv0),
-        OOFS(SVF_P3F_C4F_T2F_T2F_T1F_T3F, color),
-        -1,
-    },
-    {
-        OOFS(SVF_P3F_C4F_T2F_T2F_T1F_T3F_T3F, uv0),
-        OOFS(SVF_P3F_C4F_T2F_T2F_T1F_T3F_T3F, color),
-        -1,
-    },
-    {
-        OOFS(SVF_P3F_C4F_T2F_T2F_T1F_T1F, uv0),
-        OOFS(SVF_P3F_C4F_T2F_T2F_T1F_T1F, color),
-        -1,
-    },
-    {
-        OOFS(SVF_P3F_C4F_T2F_T2F_T1F_T1F_T3F, uv0),
-        OOFS(SVF_P3F_C4F_T2F_T2F_T1F_T1F_T3F, color),
-        -1,
-    },
-    {
-        OOFS(SVF_P3F_C4F_T2F_T2F_T1F_T1F_T3F_T3F, uv0),
-        OOFS(SVF_P3F_C4F_T2F_T2F_T1F_T1F_T3F_T3F, color),
-        -1,
-    },
-    // PopcornFX - Input0
-    {
-        OOFS(SVF_P3F_C4F_T2F_T4F, uv),
-        OOFS(SVF_P3F_C4F_T2F_T4F, color),
-        -1,
-    },
-    {
-        OOFS(SVF_P3F_C4F_T2F_T3F_T4F, uv),
-        OOFS(SVF_P3F_C4F_T2F_T3F_T4F, color),
-        -1,
-    },
-    {
-        OOFS(SVF_P3F_C4F_T2F_T3F_T3F_T4F, uv),
-        OOFS(SVF_P3F_C4F_T2F_T3F_T3F_T4F, color),
-        -1,
-    },
-    {
-        OOFS(SVF_P3F_C4F_T2F_T1F_T4F, uv),
-        OOFS(SVF_P3F_C4F_T2F_T1F_T4F, color),
-        -1,
-    },
-    {
-        OOFS(SVF_P3F_C4F_T2F_T1F_T3F_T4F, uv),
-        OOFS(SVF_P3F_C4F_T2F_T1F_T3F_T4F, color),
-        -1,
-    },
-    {
-        OOFS(SVF_P3F_C4F_T2F_T1F_T3F_T3F_T4F, uv),
-        OOFS(SVF_P3F_C4F_T2F_T1F_T3F_T3F_T4F, color),
-        -1,
-    },
-    {
-        OOFS(SVF_P3F_C4F_T4F_T2F_T4F, uvScaleAndOffset),
-        OOFS(SVF_P3F_C4F_T4F_T2F_T4F, color),
-        -1,
-    },
-    {
-        OOFS(SVF_P3F_C4F_T4F_T2F_T3F_T4F, uvScaleAndOffset),
-        OOFS(SVF_P3F_C4F_T4F_T2F_T3F_T4F, color),
-        -1,
-    },
-    {
-        OOFS(SVF_P3F_C4F_T4F_T2F_T3F_T3F_T4F, uvScaleAndOffset),
-        OOFS(SVF_P3F_C4F_T4F_T2F_T3F_T3F_T4F, color),
-        -1,
-    },
-    {
-        OOFS(SVF_P3F_C4F_T4F_T2F_T3F_T3F_T4F, uvScaleAndOffset),
-        OOFS(SVF_P3F_C4F_T4F_T2F_T1F_T4F, color),
-        -1,
-    },
-    {
-        OOFS(SVF_P3F_C4F_T4F_T2F_T1F_T3F_T4F, uvScaleAndOffset),
-        OOFS(SVF_P3F_C4F_T4F_T2F_T1F_T3F_T4F, color),
-        -1,
-    },
-    {
-        OOFS(SVF_P3F_C4F_T4F_T2F_T1F_T3F_T3F_T4F, uvScaleAndOffset),
-        OOFS(SVF_P3F_C4F_T4F_T2F_T1F_T3F_T3F_T4F, color),
-        -1,
-    },
-    {
-        OOFS(SVF_P3F_C4F_T2F_T2F_T1F_T4F, uv0),
-        OOFS(SVF_P3F_C4F_T2F_T2F_T1F_T4F, color),
-        -1,
-    },
-    {
-        OOFS(SVF_P3F_C4F_T2F_T2F_T1F_T3F_T4F, uv0),
-        OOFS(SVF_P3F_C4F_T2F_T2F_T1F_T3F_T4F, color),
-        -1,
-    },
-    {
-        OOFS(SVF_P3F_C4F_T2F_T2F_T1F_T3F_T3F_T4F, uv0),
-        OOFS(SVF_P3F_C4F_T2F_T2F_T1F_T3F_T3F_T4F, color),
-        -1,
-    },
-    {
-        OOFS(SVF_P3F_C4F_T2F_T2F_T1F_T1F_T4F, uv0),
-        OOFS(SVF_P3F_C4F_T2F_T2F_T1F_T1F_T4F, color),
-        -1,
-    },
-    {
-        OOFS(SVF_P3F_C4F_T2F_T2F_T1F_T1F_T3F_T4F, uv0),
-        OOFS(SVF_P3F_C4F_T2F_T2F_T1F_T1F_T3F_T4F, color),
-        -1,
-    },
-    {
-        OOFS(SVF_P3F_C4F_T2F_T2F_T1F_T1F_T3F_T3F_T4F, uv0),
-        OOFS(SVF_P3F_C4F_T2F_T2F_T1F_T1F_T3F_T3F_T4F, color),
-        -1,
-    },
-    // PopcornFX - Input0 Input1
-    {
-        OOFS(SVF_P3F_C4F_T2F_T4F_T4F, uv),
-        OOFS(SVF_P3F_C4F_T2F_T4F_T4F, color),
-        -1,
-    },
-    {
-        OOFS(SVF_P3F_C4F_T2F_T3F_T4F_T4F, uv),
-        OOFS(SVF_P3F_C4F_T2F_T3F_T4F_T4F, color),
-        -1,
-    },
-    {
-        OOFS(SVF_P3F_C4F_T2F_T3F_T3F_T4F_T4F, uv),
-        OOFS(SVF_P3F_C4F_T2F_T3F_T3F_T4F_T4F, color),
-        -1,
-    },
-    {
-        OOFS(SVF_P3F_C4F_T2F_T1F_T4F_T4F, uv),
-        OOFS(SVF_P3F_C4F_T2F_T1F_T4F_T4F, color),
-        -1,
-    },
-    {
-        OOFS(SVF_P3F_C4F_T2F_T1F_T3F_T4F_T4F, uv),
-        OOFS(SVF_P3F_C4F_T2F_T1F_T3F_T4F_T4F, color),
-        -1,
-    },
-    {
-        OOFS(SVF_P3F_C4F_T2F_T1F_T3F_T3F_T4F_T4F, uv),
-        OOFS(SVF_P3F_C4F_T2F_T1F_T3F_T3F_T4F_T4F, color),
-        -1,
-    },
-    {
-        OOFS(SVF_P3F_C4F_T4F_T2F_T4F_T4F, uvScaleAndOffset),
-        OOFS(SVF_P3F_C4F_T4F_T2F_T4F_T4F, color),
-        -1,
-    },
-    {
-        OOFS(SVF_P3F_C4F_T4F_T2F_T3F_T4F_T4F, uvScaleAndOffset),
-        OOFS(SVF_P3F_C4F_T4F_T2F_T3F_T4F_T4F, color),
-        -1,
-    },
-    {
-        OOFS(SVF_P3F_C4F_T4F_T2F_T3F_T3F_T4F_T4F, uvScaleAndOffset),
-        OOFS(SVF_P3F_C4F_T4F_T2F_T3F_T3F_T4F_T4F, color),
-        -1,
-    },
-    {
-        OOFS(SVF_P3F_C4F_T4F_T2F_T1F_T4F_T4F, uvScaleAndOffset),
-        OOFS(SVF_P3F_C4F_T4F_T2F_T1F_T4F_T4F, color),
-        -1,
-    },
-    {
-        OOFS(SVF_P3F_C4F_T4F_T2F_T1F_T3F_T4F_T4F, uvScaleAndOffset),
-        OOFS(SVF_P3F_C4F_T4F_T2F_T1F_T3F_T4F_T4F, color),
-        -1,
-    },
-    {
-        OOFS(SVF_P3F_C4F_T4F_T2F_T1F_T3F_T3F_T4F_T4F, uvScaleAndOffset),
-        OOFS(SVF_P3F_C4F_T4F_T2F_T1F_T3F_T3F_T4F_T4F, color),
-        -1,
-    },
-    {
-        OOFS(SVF_P3F_C4F_T2F_T2F_T1F_T4F_T4F, uv0),
-        OOFS(SVF_P3F_C4F_T2F_T2F_T1F_T4F_T4F, color),
-        -1,
-    },
-    {
-        OOFS(SVF_P3F_C4F_T2F_T2F_T1F_T3F_T4F_T4F, uv0),
-        OOFS(SVF_P3F_C4F_T2F_T2F_T1F_T3F_T4F_T4F, color),
-        -1,
-    },
-    {
-        OOFS(SVF_P3F_C4F_T2F_T2F_T1F_T3F_T3F_T4F_T4F, uv0),
-        OOFS(SVF_P3F_C4F_T2F_T2F_T1F_T3F_T3F_T4F_T4F, color),
-        -1,
-    },
-    {
-        OOFS(SVF_P3F_C4F_T2F_T2F_T1F_T1F_T4F_T4F, uv0),
-        OOFS(SVF_P3F_C4F_T2F_T2F_T1F_T1F_T4F_T4F, color),
-        -1,
-    },
-    {
-        OOFS(SVF_P3F_C4F_T2F_T2F_T1F_T1F_T3F_T4F_T4F, uv0),
-        OOFS(SVF_P3F_C4F_T2F_T2F_T1F_T1F_T3F_T4F_T4F, color),
-        -1,
-    },
-    {
-        OOFS(SVF_P3F_C4F_T2F_T2F_T1F_T1F_T3F_T3F_T4F_T4F, uv0),
-        OOFS(SVF_P3F_C4F_T2F_T2F_T1F_T1F_T3F_T3F_T4F_T4F, color),
-        -1,
-    },
-#endif
-=======
     {     // eVF_P3F_C4F_T2F
         OOFS(SVF_P3F_C4F_T2F, st),
         OOFS(SVF_P3F_C4F_T2F, color),
@@ -557,6 +232,11 @@
         OOFS(SVF_P3F_C4F_T2F_T3F, color),
         -1
     },
+    {     // eVF_P3F_C4F_T2F_T3F_T3F
+        OOFS(SVF_P3F_C4F_T2F_T3F_T3F, st0),
+        OOFS(SVF_P3F_C4F_T2F_T3F_T3F, color),
+        -1
+    },
     {     // eVF_P3F_C4F_T2F_T1F
         OOFS(SVF_P3F_C4F_T2F_T1F, st),
         OOFS(SVF_P3F_C4F_T2F_T1F, color),
@@ -567,6 +247,11 @@
         OOFS(SVF_P3F_C4F_T2F_T1F_T3F, color),
         -1
     },
+    {     // eVF_P3F_C4F_T2F_T1F_T3F_T3F
+        OOFS(SVF_P3F_C4F_T2F_T1F_T3F_T3F, st0),
+        OOFS(SVF_P3F_C4F_T2F_T1F_T3F_T3F, color),
+        -1
+    },
     {     // eVF_P3F_C4F_T4F_T2F
         OOFS(SVF_P3F_C4F_T4F_T2F, st0),
         OOFS(SVF_P3F_C4F_T4F_T2F, color),
@@ -577,6 +262,11 @@
         OOFS(SVF_P3F_C4F_T4F_T2F_T3F, color),
         -1
     },
+    {     // eVF_P3F_C4F_T4F_T2F_T3F_T3F
+        OOFS(SVF_P3F_C4F_T4F_T2F_T3F_T3F, st0),
+        OOFS(SVF_P3F_C4F_T4F_T2F_T3F_T3F, color),
+        -1
+   },
     {     // eVF_P3F_C4F_T4F_T2F_T1F
         OOFS(SVF_P3F_C4F_T4F_T2F_T1F, st0),
         OOFS(SVF_P3F_C4F_T4F_T2F_T1F, color),
@@ -587,6 +277,11 @@
         OOFS(SVF_P3F_C4F_T4F_T2F_T1F_T3F, color),
         -1
     },
+    {     // eVF_P3F_C4F_T4F_T2F_T1F_T3F_T3F
+        OOFS(SVF_P3F_C4F_T4F_T2F_T1F_T3F_T3F, st0),
+        OOFS(SVF_P3F_C4F_T4F_T2F_T1F_T3F_T3F, color),
+        -1
+    },
     {     // eVF_P3F_C4F_T2F_T2F_T1F
         OOFS(SVF_P3F_C4F_T2F_T2F_T1F, st0),
         OOFS(SVF_P3F_C4F_T2F_T2F_T1F, color),
@@ -597,6 +292,11 @@
         OOFS(SVF_P3F_C4F_T2F_T2F_T1F_T3F, color),
         -1
     },
+    {     // eVF_P3F_C4F_T2F_T2F_T1F_T3F_T3F
+        OOFS(SVF_P3F_C4F_T2F_T2F_T1F_T3F_T3F, st0),
+        OOFS(SVF_P3F_C4F_T2F_T2F_T1F_T3F_T3F, color),
+        -1
+    },
     {     // eVF_P3F_C4F_T2F_T2F_T1F_T1F
         OOFS(SVF_P3F_C4F_T2F_T2F_T1F_T1F, st0),
         OOFS(SVF_P3F_C4F_T2F_T2F_T1F_T1F, color),
@@ -607,6 +307,11 @@
         OOFS(SVF_P3F_C4F_T2F_T2F_T1F_T1F_T3F, color),
         -1
     },
+    {     // eVF_P3F_C4F_T2F_T2F_T1F_T1F_T3F_T3F
+        OOFS(SVF_P3F_C4F_T2F_T2F_T1F_T1F_T3F_T3F, st0),
+        OOFS(SVF_P3F_C4F_T2F_T2F_T1F_T1F_T3F_T3F, color),
+        -1
+    },
     {     // eVF_P4F_T2F_C4F_T4F_T4F
         OOFS(SVF_P4F_T2F_C4F_T4F_T4F, st0),
         OOFS(SVF_P4F_T2F_C4F_T4F_T4F, color),
@@ -622,6 +327,11 @@
         OOFS(SVF_P3F_C4F_T2F_T3F_T4F, color),
         -1
     },
+    {     // eVF_P3F_C4F_T2F_T3F_T3F_T4F
+        OOFS(SVF_P3F_C4F_T2F_T3F_T3F_T4F, st0),
+        OOFS(SVF_P3F_C4F_T2F_T3F_T3F_T4F, color),
+        -1
+    },
     {     // eVF_P3F_C4F_T2F_T1F_T4F
         OOFS(SVF_P3F_C4F_T2F_T1F_T4F, st0),
         OOFS(SVF_P3F_C4F_T2F_T1F_T4F, color),
@@ -632,6 +342,11 @@
         OOFS(SVF_P3F_C4F_T2F_T1F_T3F_T4F, color),
         -1
     },
+    {     // eVF_P3F_C4F_T2F_T1F_T3F_T3F_T4F
+        OOFS(SVF_P3F_C4F_T2F_T1F_T3F_T3F_T4F, st0),
+        OOFS(SVF_P3F_C4F_T2F_T1F_T3F_T3F_T4F, color),
+        -1
+    },
     {     // eVF_P3F_C4F_T4F_T2F_T4F
         OOFS(SVF_P3F_C4F_T4F_T2F_T4F, st0),
         OOFS(SVF_P3F_C4F_T4F_T2F_T4F, color),
@@ -642,6 +357,11 @@
         OOFS(SVF_P3F_C4F_T4F_T2F_T3F_T4F, color),
         -1
     },
+    {     // eVF_P3F_C4F_T4F_T2F_T3F_T3F_T4F
+        OOFS(SVF_P3F_C4F_T4F_T2F_T3F_T3F_T4F, st0),
+        OOFS(SVF_P3F_C4F_T4F_T2F_T3F_T3F_T4F, color),
+        -1
+    },
     {     // eVF_P3F_C4F_T4F_T2F_T1F_T4F
         OOFS(SVF_P3F_C4F_T4F_T2F_T1F_T4F, st0),
         OOFS(SVF_P3F_C4F_T4F_T2F_T1F_T4F, color),
@@ -652,6 +372,11 @@
         OOFS(SVF_P3F_C4F_T4F_T2F_T1F_T3F_T4F, color),
         -1
     },
+    {     // eVF_P3F_C4F_T4F_T2F_T1F_T3F_T3F_T4F
+        OOFS(SVF_P3F_C4F_T4F_T2F_T1F_T3F_T3F_T4F, st0),
+        OOFS(SVF_P3F_C4F_T4F_T2F_T1F_T3F_T3F_T4F, color),
+        -1
+    },
     {     // eVF_P3F_C4F_T2F_T2F_T1F_T4F
         OOFS(SVF_P3F_C4F_T2F_T2F_T1F_T4F, st0),
         OOFS(SVF_P3F_C4F_T2F_T2F_T1F_T4F, color),
@@ -662,6 +387,11 @@
         OOFS(SVF_P3F_C4F_T2F_T2F_T1F_T3F_T4F, color),
         -1
     },
+    {     // eVF_P3F_C4F_T2F_T2F_T1F_T3F_T3F_T4F
+        OOFS(SVF_P3F_C4F_T2F_T2F_T1F_T3F_T3F_T4F, st0),
+        OOFS(SVF_P3F_C4F_T2F_T2F_T1F_T3F_T3F_T4F, color),
+        -1
+    },
     {     // eVF_P3F_C4F_T2F_T2F_T1F_T1F_T4F
         OOFS(SVF_P3F_C4F_T2F_T2F_T1F_T1F_T4F, st0),
         OOFS(SVF_P3F_C4F_T2F_T2F_T1F_T1F_T4F, color),
@@ -672,6 +402,11 @@
         OOFS(SVF_P3F_C4F_T2F_T2F_T1F_T1F_T3F_T4F, color),
         -1
     },
+    {     // eVF_P3F_C4F_T2F_T2F_T1F_T1F_T3F_T3F_T4F
+        OOFS(SVF_P3F_C4F_T2F_T2F_T1F_T1F_T3F_T3F_T4F, st0),
+        OOFS(SVF_P3F_C4F_T2F_T2F_T1F_T1F_T3F_T3F_T4F, color),
+        -1
+    },
     {     // eVF_P4F_T2F_C4F_T4F_T4F_T4F
         OOFS(SVF_P4F_T2F_C4F_T4F_T4F_T4F, st0),
         OOFS(SVF_P4F_T2F_C4F_T4F_T4F_T4F, color),
@@ -687,6 +422,11 @@
         OOFS(SVF_P3F_C4F_T2F_T3F_T4F_T4F, color),
         -1
     },
+    {     // eVF_P3F_C4F_T2F_T3F_T3F_T4F_T4F
+        OOFS(SVF_P3F_C4F_T2F_T3F_T3F_T4F_T4F, st0),
+        OOFS(SVF_P3F_C4F_T2F_T3F_T3F_T4F_T4F, color),
+        -1
+    },
     {     // eVF_P3F_C4F_T2F_T1F_T4F_T4F
         OOFS(SVF_P3F_C4F_T2F_T1F_T4F_T4F, st0),
         OOFS(SVF_P3F_C4F_T2F_T1F_T4F_T4F, color),
@@ -697,6 +437,11 @@
         OOFS(SVF_P3F_C4F_T2F_T1F_T3F_T4F_T4F, color),
         -1
     },
+    {     // eVF_P3F_C4F_T2F_T1F_T3F_T3F_T4F_T4F
+        OOFS(SVF_P3F_C4F_T2F_T1F_T3F_T3F_T4F_T4F, st0),
+        OOFS(SVF_P3F_C4F_T2F_T1F_T3F_T3F_T4F_T4F, color),
+        -1
+    },
     {     // eVF_P3F_C4F_T4F_T2F_T4F_T4F
         OOFS(SVF_P3F_C4F_T4F_T2F_T4F_T4F, st0),
         OOFS(SVF_P3F_C4F_T4F_T2F_T4F_T4F, color),
@@ -707,6 +452,11 @@
         OOFS(SVF_P3F_C4F_T4F_T2F_T3F_T4F_T4F, color),
         -1
     },
+    {     // eVF_P3F_C4F_T4F_T2F_T3F_T3F_T4F_T4F
+        OOFS(SVF_P3F_C4F_T4F_T2F_T3F_T3F_T4F_T4F, st0),
+        OOFS(SVF_P3F_C4F_T4F_T2F_T3F_T3F_T4F_T4F, color),
+        -1
+    },
     {     // eVF_P3F_C4F_T4F_T2F_T1F_T4F_T4F
         OOFS(SVF_P3F_C4F_T4F_T2F_T1F_T4F_T4F, st0),
         OOFS(SVF_P3F_C4F_T4F_T2F_T1F_T4F_T4F, color),
@@ -717,6 +467,11 @@
         OOFS(SVF_P3F_C4F_T4F_T2F_T1F_T3F_T4F_T4F, color),
         -1
     },
+    {     // eVF_P3F_C4F_T4F_T2F_T1F_T3F_T3F_T4F_T4F
+        OOFS(SVF_P3F_C4F_T4F_T2F_T1F_T3F_T3F_T4F_T4F, st0),
+        OOFS(SVF_P3F_C4F_T4F_T2F_T1F_T3F_T3F_T4F_T4F, color),
+        -1
+    },
     {     // eVF_P3F_C4F_T2F_T2F_T1F_T4F_T4F
         OOFS(SVF_P3F_C4F_T2F_T2F_T1F_T4F_T4F, st0),
         OOFS(SVF_P3F_C4F_T2F_T2F_T1F_T4F_T4F, color),
@@ -727,6 +482,11 @@
         OOFS(SVF_P3F_C4F_T2F_T2F_T1F_T3F_T4F_T4F, color),
         -1
     },
+    {     // eVF_P3F_C4F_T2F_T2F_T1F_T3F_T3F_T4F_T4F
+        OOFS(SVF_P3F_C4F_T2F_T2F_T1F_T3F_T3F_T4F_T4F, st0),
+        OOFS(SVF_P3F_C4F_T2F_T2F_T1F_T3F_T3F_T4F_T4F, color),
+        -1
+    },
     {     // eVF_P3F_C4F_T2F_T2F_T1F_T1F_T4F_T4F
         OOFS(SVF_P3F_C4F_T2F_T2F_T1F_T1F_T4F_T4F, st0),
         OOFS(SVF_P3F_C4F_T2F_T2F_T1F_T1F_T4F_T4F, color),
@@ -737,12 +497,16 @@
         OOFS(SVF_P3F_C4F_T2F_T2F_T1F_T1F_T3F_T4F_T4F, color),
         -1
     },
+    {     // eVF_P3F_C4F_T2F_T2F_T1F_T1F_T3F_T3F_T4F_T4F
+        OOFS(SVF_P3F_C4F_T2F_T2F_T1F_T1F_T3F_T3F_T4F_T4F, st0),
+        OOFS(SVF_P3F_C4F_T2F_T2F_T1F_T1F_T3F_T3F_T4F_T4F, color),
+        -1
+    },
     {     // eVF_P4F_T2F_C4F_T4F_T4F_T4F_T4F
         OOFS(SVF_P4F_T2F_C4F_T4F_T4F_T4F_T4F, st0),
         OOFS(SVF_P4F_T2F_C4F_T4F_T4F_T4F_T4F, color),
         -1
     },
->>>>>>> 04063d6e
 };
 #undef OOFS
 
@@ -1085,16 +849,7 @@
     // ignore these cases
     // Also ignore eVF_P2S_N4B_C4B_T1F: the T1F attribute has a POSITION semantic name in the legacy declaration, even though both the engine and shader treat it as a TEXCOORD (despite the fact that it is eventually used for a position)
     // eVF_P3F_C4B_T2F_T2F, eVF_P3S_C4B_T2S_T2S, and eVF_P2F_C4B_T2F_F4B are all new
-<<<<<<< HEAD
-    if (eVF != eVF_W4B_I4S && eVF != eVF_C4B_C4B && eVF != eVF_P3F_P3F_I4B && eVF != eVF_P2F_T4F_T4F_C4F && eVF != eVF_P2S_N4B_C4B_T1F && eVF != eVF_P2F_C4B_T2F_F4B && eVF != eVF_P3F_C4B_T2F_T2F && eVF != eVF_P3S_C4B_T2S_T2S
-#ifdef POPCORNFX_PARTICLES
-        && (eVF < eVF_P3F_C4F_T2F || eVF > eVF_P3F_C4F_T2F_T2F_T1F_T1F_T3F_T3F_T4F_T4F)) //ignore PopcornFX formats
-#else
-        )
-#endif
-=======
     else if (eVF != eVF_W4B_I4S && eVF != eVF_C4B_C4B && eVF != eVF_P3F_P3F_I4B && eVF != eVF_P2F_T4F_T4F_C4F && eVF != eVF_P2S_N4B_C4B_T1F && eVF != eVF_P2F_C4B_T2F_F4B && eVF != eVF_P3F_C4B_T2F_T2F && eVF != eVF_P3S_C4B_T2S_T2S)
->>>>>>> 04063d6e
     {
         AZStd::vector<D3D11_INPUT_ELEMENT_DESC> actual = GetD3D11Declaration(AZ::Vertex::Format(eVF));
         matchesLegacy = DeclarationsAreEqual(actual, expected);
