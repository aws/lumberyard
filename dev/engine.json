--- conflicted
+++ resolved
@@ -1,8 +1,4 @@
 {
     "FileVersion": 1,
-<<<<<<< HEAD
-    "LumberyardVersion": "1.12.0.1"
-=======
     "LumberyardVersion": "1.13.0.0"
->>>>>>> 9608bcf9
 }